//! uplink is a utility/library to interact with the Bytebeam platform. It's internal architecture is described in the diagram below.
//! We use [`rumqttc`], which implements the MQTT protocol, to communicate with the platform. Communication is handled separately as ingress and egress
//! by [`Mqtt`](uplink::Mqtt) and [`Serializer`](uplink::Serializer) respectively. [`Action`](uplink::Action)s are received and forwarded by Mqtt to the
//! [`Middleware`](uplink::Middleware) module, where it is handled depending on its type and purpose, forwarding it to either the [`Bridge`](uplink::Bridge),
//! `Process`, [`FileDownloader`](uplink::FileDownloader) or [`TunshellSession`](uplink::TunshellSession). Bridge forwards received Actions to the devices
//! connected to it through the `bridge_port` and collects response data from these devices, to forward to the platform.
//!
//! Response data can be of multiple types, of interest to us are [`ActionResponse`](uplink::ActionResponse)s, which are forwarded to Actions
//! and then to Serializer where depending on the network, it may be stored onto disk with [`Storage`](disk::Storage) to ensure packets aren't lost.
//!
//!```text
//!                                                                                  ┌────────────┐
//!                                                                                  │MQTT backend│
//!                                                                                  └─────┐▲─────┘
//!                                                                                        ││
//!                                                                                 Action ││ ActionResponse
//!                                                                                        ││ / Data
//!                                                                            Action    ┌─▼└─┐
//!                                                                        ┌─────────────┤Mqtt◄──────────────┐
//!                                                                        │             └────┘              │ ActionResponse
//!                                                                        │                                 │ / Data
//!                                                                        │                                 │
//!                                                                   ┌────▼─────┐   ActionResponse     ┌────┴─────┐
//!                                                  ┌────────────────►Middleware├──────────────────────►Serializer│
//!                                                  │                └┬──┬──┬──┬┘                      └────▲─────┘
//!                                                  │                 │  │  │  │                            │
//!                                                  │                 │  │  │  └────────────────────┐       │Data
//!                                                  │     Tunshell Key│  │  │ Action                │    ┌──┴───┐   Action       ┌───────────┐
//!                                                  │        ┌────────┘  │  └───────────┐           ├────►Bridge◄────────────────►Application│
//!                                                  │  ------│-----------│--------------│---------- │    └──┬───┘ ActionResponse │ / Device  │
//!                                                  │  '     │           │              │         ' │       │       / Data       └───────────┘
//!                                                  │  '┌────▼───┐   ┌───▼───┐   ┌──────▼───────┐ ' │       │
//!                                                  │  '│Tunshell│   │Process│   │FileDownloader├───┘       │
//!                                                  │  '└────┬───┘   └───┬───┘   └──────┬───────┘ '         │
//!                                                  │  '     │           │              │         '         │
//!                                                  │  ------│-----------│--------------│----------         │
//!                                                  │        │           │              │                   │
//!                                                  └────────┴───────────┴──────────────┴───────────────────┘
//!                                                                      ActionResponse
//!```

use std::fs;
use std::sync::Arc;

use anyhow::Error;
use log::{error, warn};
use simplelog::{ColorChoice, CombinedLogger, LevelFilter, LevelPadding, TermLogger, TerminalMode, ConfigBuilder};
use structopt::StructOpt;

use uplink::config::{initialize, CommandLine};
use uplink::{simulator, Bridge, Config, Uplink};

fn initialize_logging(commandline: &CommandLine) {
    let level = match commandline.verbose {
        0 => LevelFilter::Warn,
        1 => LevelFilter::Info,
        2 => LevelFilter::Debug,
        _ => LevelFilter::Trace,
    };

    let mut config = ConfigBuilder::new();
    config
        .set_location_level(LevelFilter::Off)
        .set_target_level(LevelFilter::Error)
        .set_thread_level(LevelFilter::Error)
        .set_level_padding(LevelPadding::Right);

    match config.set_time_offset_to_local() {
        Ok(_) => {}
        Err(_) => {
            warn!("failed to get time zone on this platform, logger will use IST");
            config.set_time_offset(time::UtcOffset::from_hms(5, 30, 0).unwrap());
        }
    }

    if commandline.modules.is_empty() {
        config.add_filter_allow_str("uplink").add_filter_allow_str("disk");
    } else {
        for module in commandline.modules.iter() {
            config.add_filter_allow(module.to_string());
        }
    }

    let loggers = TermLogger::new(level, config.build(), TerminalMode::Mixed, ColorChoice::Auto);
    CombinedLogger::init(vec![loggers]).unwrap();
}

fn banner(commandline: &CommandLine, config: &Arc<Config>) {
    const B: &str = r#"
    ░█░▒█░▄▀▀▄░█░░░▀░░█▀▀▄░█░▄
    ░█░▒█░█▄▄█░█░░░█▀░█░▒█░█▀▄
    ░░▀▀▀░█░░░░▀▀░▀▀▀░▀░░▀░▀░▀
    "#;

    println!("{}", B);
    println!("    version: {}", commandline.version);
    println!("    profile: {}", commandline.profile);
    println!("    commit_sha: {}", commandline.commit_sha);
    println!("    commit_date: {}", commandline.commit_date);
    println!("    project_id: {}", config.project_id);
    println!("    device_id: {}", config.device_id);
    println!("    remote: {}:{}", config.broker, config.port);
    println!("    secure_transport: {}", config.authentication.is_some());
    println!("    max_packet_size: {}", config.max_packet_size);
    println!("    max_inflight_messages: {}", config.max_inflight);
    if let Some(persistence) = &config.persistence {
        println!("    persistence_dir: {}", persistence.path);
        println!("    persistence_max_segment_size: {}", persistence.max_file_size);
        println!("    persistence_max_segment_count: {}", persistence.max_file_count);
    }
    if let Some(downloader_cfg) = &config.downloader {
        println!("    download_path: {}", downloader_cfg.path);
    }
    if config.stats.enabled {
        println!("    processes: {:?}", config.stats.process_names);
    }
    println!("\n");
}

#[tokio::main(worker_threads = 4)]
async fn main() -> Result<(), Error> {
    if std::env::args().find(|a| a == "--sha").is_some() {
        println!("{}", &env!("VERGEN_GIT_SHA")[0..8]);
        return Ok(());
    }

    let commandline: CommandLine = StructOpt::from_args();

    initialize_logging(&commandline);
    let config = Arc::new(initialize(
        fs::read_to_string(&commandline.auth)?.as_str(),
        commandline
            .config
            .as_ref()
            .and_then(|path| fs::read_to_string(path).ok())
            .unwrap_or_default()
            .as_str(),
    )?);

<<<<<<< HEAD
=======
    let _log_guards = config.log_dir.as_ref().map(|log_dir| {
        std::fs::create_dir_all(log_dir).unwrap();
        let out_path = format!("{}/{}", log_dir, "stdout.log");
        let err_path = format!("{}/{}", log_dir, "stderr.log");
        let _ = std::fs::remove_file(out_path.as_str());
        let _ = std::fs::remove_file(err_path.as_str());
        let _out_guard = stdio_override::StdoutOverride::override_file(out_path).unwrap();
        let _err_guard = stdio_override::StderrOverride::override_file(err_path).unwrap();
        (_out_guard, _err_guard)
    });
>>>>>>> 34dbb639
    banner(&commandline, &config);

    let mut uplink = Uplink::new(config.clone())?;
    uplink.spawn()?;

    if let Some(simulator_config) = &config.simulator {
        if let Err(e) =
        simulator::start(uplink.bridge_data_tx(), uplink.bridge_action_rx(), simulator_config)
            .await
        {
            error!("Error while running simulator: {}", e)
        }
    } else if let Err(e) = Bridge::new(
        config,
        uplink.bridge_data_tx(),
        uplink.bridge_action_rx(),
        uplink.action_status(),
    )
        .start()
        .await
    {
        error!("Bridge stopped!! Error = {:?}", e);
    }

    Ok(())
}<|MERGE_RESOLUTION|>--- conflicted
+++ resolved
@@ -137,19 +137,6 @@
             .as_str(),
     )?);
 
-<<<<<<< HEAD
-=======
-    let _log_guards = config.log_dir.as_ref().map(|log_dir| {
-        std::fs::create_dir_all(log_dir).unwrap();
-        let out_path = format!("{}/{}", log_dir, "stdout.log");
-        let err_path = format!("{}/{}", log_dir, "stderr.log");
-        let _ = std::fs::remove_file(out_path.as_str());
-        let _ = std::fs::remove_file(err_path.as_str());
-        let _out_guard = stdio_override::StdoutOverride::override_file(out_path).unwrap();
-        let _err_guard = stdio_override::StderrOverride::override_file(err_path).unwrap();
-        (_out_guard, _err_guard)
-    });
->>>>>>> 34dbb639
     banner(&commandline, &config);
 
     let mut uplink = Uplink::new(config.clone())?;
@@ -157,8 +144,8 @@
 
     if let Some(simulator_config) = &config.simulator {
         if let Err(e) =
-        simulator::start(uplink.bridge_data_tx(), uplink.bridge_action_rx(), simulator_config)
-            .await
+            simulator::start(uplink.bridge_data_tx(), uplink.bridge_action_rx(), simulator_config)
+                .await
         {
             error!("Error while running simulator: {}", e)
         }
@@ -168,8 +155,8 @@
         uplink.bridge_action_rx(),
         uplink.action_status(),
     )
-        .start()
-        .await
+    .start()
+    .await
     {
         error!("Bridge stopped!! Error = {:?}", e);
     }
