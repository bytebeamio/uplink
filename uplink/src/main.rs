mod console;

use std::sync::Arc;
use std::thread;
use std::time::Duration;

use anyhow::Error;
<<<<<<< HEAD
=======

use log::info;
>>>>>>> 350e442a
use structopt::StructOpt;
use tracing::error;
use tracing_subscriber::fmt::format::{Format, Pretty};
use tracing_subscriber::{fmt::Layer, layer::Layered, reload::Handle};
use tracing_subscriber::{EnvFilter, Registry};

pub type ReloadHandle =
    Handle<EnvFilter, Layered<Layer<Registry, Pretty, Format<Pretty>>, Registry>>;

use uplink::base::AppConfig;
use uplink::config::{get_configs, initialize, CommandLine};
use uplink::{simulator, Config, TcpJson, Uplink};

fn initialize_logging(commandline: &CommandLine) -> ReloadHandle {
    let level = match commandline.verbose {
        0 => "warn",
        1 => "info",
        2 => "debug",
        _ => "trace",
    };

    let levels =
        match commandline.modules.clone().into_iter().reduce(|acc, e| format!("{acc},{e}={level}"))
        {
            Some(f) => f,
            _ => format!("uplink={level},disk={level}"),
        };

    let builder = tracing_subscriber::fmt()
        .pretty()
        .with_line_number(false)
        .with_file(false)
        .with_thread_ids(false)
        .with_thread_names(false)
        .with_env_filter(levels)
        .with_filter_reloading();

    let reload_handle = builder.reload_handle();

    builder.try_init().expect("initialized subscriber succesfully");

    reload_handle
}

fn banner(commandline: &CommandLine, config: &Arc<Config>) {
    const B: &str = r#"
    ░█░▒█░▄▀▀▄░█░░░▀░░█▀▀▄░█░▄
    ░█░▒█░█▄▄█░█░░░█▀░█░▒█░█▀▄
    ░░▀▀▀░█░░░░▀▀░▀▀▀░▀░░▀░▀░▀
    "#;

    println!("{B}");
    println!("    version: {}", commandline.version);
    println!("    profile: {}", commandline.profile);
    println!("    commit_sha: {}", commandline.commit_sha);
    println!("    commit_date: {}", commandline.commit_date);
    println!("    project_id: {}", config.project_id);
    println!("    device_id: {}", config.device_id);
    println!("    remote: {}:{}", config.broker, config.port);
    if !config.action_redirections.is_empty() {
        println!("    action redirections:");
        for (action, redirection) in config.action_redirections.iter() {
            println!("        {action} -> {redirection}");
        }
    }
    if !config.tcpapps.is_empty() {
        println!("    tcp applications:");
        for (app, AppConfig { port, actions }) in config.tcpapps.iter() {
            println!("        name: {app:?}");
            println!("        port: {port}");
            println!("        actions: {actions:?}");
            println!("        @");
        }
    }
    println!("    secure_transport: {}", config.authentication.is_some());
    println!("    max_packet_size: {}", config.mqtt.max_packet_size);
    println!("    max_inflight_messages: {}", config.mqtt.max_inflight);
    println!("    keep_alive_timeout: {}", config.mqtt.keep_alive);
    if let Some(persistence) = &config.persistence {
        println!("    persistence_dir: {}", persistence.path);
        println!("    persistence_max_segment_size: {}", persistence.max_file_size);
        println!("    persistence_max_segment_count: {}", persistence.max_file_count);
    }
    println!(
        "    downloader:\n\tpath: {}\n\tactions: {:?}",
        config.downloader.path, config.downloader.actions
    );
    if let Some(installer) = &config.ota_installer {
        println!("    installer:\n\tpath: {}\n\tactions: {:?}", installer.path, installer.actions);
    }
    if config.system_stats.enabled {
        println!("    processes: {:?}", config.system_stats.process_names);
    }
    if config.console.enabled {
        println!("    console: http://localhost:{}", config.console.port);
    }
    println!("\n");
}

fn main() -> Result<(), Error> {
    if std::env::args().any(|a| a == "--sha") {
        println!("{}", &env!("VERGEN_GIT_SHA")[0..8]);
        return Ok(());
    }

    let commandline: CommandLine = StructOpt::from_args();
    let reload_handle = initialize_logging(&commandline);

    let (auth, config) = get_configs(&commandline)?;
    let config = Arc::new(initialize(&auth, &config.unwrap_or_default())?);

    banner(&commandline, &config);

    let mut uplink = Uplink::new(config.clone())?;
    let bridge = uplink.spawn()?;

    if let Some(config) = config.simulator.clone() {
        let bridge = bridge.clone();
        thread::spawn(move || {
            simulator::start(bridge, &config).unwrap();
        });
    }

    if config.console.enabled {
        let port = config.console.port;
        let bridge_handle = bridge.clone();
        thread::spawn(move || console::start(port, reload_handle, bridge_handle));
    }

    let rt = tokio::runtime::Builder::new_current_thread()
        .enable_io()
        .thread_name("tcpjson")
        .build()
        .unwrap();

    rt.block_on(async {
        for (app, cfg) in config.tcpapps.iter() {
            let tcpjson = TcpJson::new(app.to_owned(), cfg.clone(), bridge.clone()).await;
            tokio::task::spawn(async move {
                if let Err(e) = tcpjson.start().await {
                    error!("App failed. Error = {:?}", e);
                }
            });
        }
<<<<<<< HEAD
    });

    loop {
        thread::sleep(Duration::from_secs(100));
    }
=======

        uplink.resolve_on_shutdown().await.unwrap();
        info!("Uplink shutting down");
    });

    Ok(())
>>>>>>> 350e442a
}<|MERGE_RESOLUTION|>--- conflicted
+++ resolved
@@ -5,11 +5,8 @@
 use std::time::Duration;
 
 use anyhow::Error;
-<<<<<<< HEAD
-=======
 
 use log::info;
->>>>>>> 350e442a
 use structopt::StructOpt;
 use tracing::error;
 use tracing_subscriber::fmt::format::{Format, Pretty};
@@ -154,18 +151,10 @@
                 }
             });
         }
-<<<<<<< HEAD
-    });
-
-    loop {
-        thread::sleep(Duration::from_secs(100));
-    }
-=======
 
         uplink.resolve_on_shutdown().await.unwrap();
         info!("Uplink shutting down");
     });
 
     Ok(())
->>>>>>> 350e442a
 }