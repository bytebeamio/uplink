//! uplink is a utility/library to interact with the Bytebeam platform. It's internal architecture is described in the diagram below.
//! We use [`rumqttc`], which implements the MQTT protocol, to communicate with the platform. Communication is handled separately as ingress and egress
//! by [`Mqtt`](uplink::Mqtt) and [`Serializer`](uplink::Serializer) respectively. [`Action`](uplink::Action)s are received and forwarded by Mqtt to the
//! [`Middleware`](uplink::Middleware) module, where it is handled depending on its type and purpose, forwarding it to either the [`Bridge`](uplink::Bridge),
//! `Process`, [`FileDownloader`](uplink::FileDownloader) or [`TunshellSession`](uplink::TunshellSession). Bridge forwards received Actions to the devices
//! connected to it through the `bridge_port` and collects response data from these devices, to forward to the platform.
//!
//! Response data can be of multiple types, of interest to us are [`ActionResponse`](uplink::ActionResponse)s, which are forwarded to Actions
//! and then to Serializer where depending on the network, it may be stored onto disk with [`Storage`](disk::Storage) to ensure packets aren't lost.
//!
//!```text
//!                                                                                  ┌────────────┐
//!                                                                                  │MQTT backend│
//!                                                                                  └─────┐▲─────┘
//!                                                                                        ││
//!                                                                                 Action ││ ActionResponse
//!                                                                                        ││ / Data
//!                                                                            Action    ┌─▼└─┐
//!                                                                        ┌─────────────┤Mqtt◄──────────────┐
//!                                                                        │             └────┘              │ ActionResponse
//!                                                                        │                                 │ / Data
//!                                                                        │                                 │
//!                                                                   ┌────▼─────┐   ActionResponse     ┌────┴─────┐
//!                                                  ┌────────────────►Middleware├──────────────────────►Serializer│
//!                                                  │                └┬──┬──┬──┬┘                      └────▲─────┘
//!                                                  │                 │  │  │  │                            │
//!                                                  │                 │  │  │  └────────────────────┐       │Data
//!                                                  │     Tunshell Key│  │  │ Action                │    ┌──┴───┐   Action       ┌───────────┐
//!                                                  │        ┌────────┘  │  └───────────┐           ├────►Bridge◄────────────────►Application│
//!                                                  │  ------│-----------│--------------│---------- │    └──┬───┘ ActionResponse │ / Device  │
//!                                                  │  '     │           │              │         ' │       │       / Data       └───────────┘
//!                                                  │  '┌────▼───┐   ┌───▼───┐   ┌──────▼───────┐ ' │       │
//!                                                  │  '│Tunshell│   │Process│   │FileDownloader├───┘       │
//!                                                  │  '└────┬───┘   └───┬───┘   └──────┬───────┘ '         │
//!                                                  │  '     │           │              │         '         │
//!                                                  │  ------│-----------│--------------│----------         │
//!                                                  │        │           │              │                   │
//!                                                  └────────┴───────────┴──────────────┴───────────────────┘
//!                                                                      ActionResponse
//!```

use std::sync::Arc;
use std::thread;

use anyhow::Error;
use log::{error, warn};
use simplelog::{
    ColorChoice, CombinedLogger, ConfigBuilder, LevelFilter, LevelPadding, TermLogger, TerminalMode,
};
use structopt::StructOpt;
use tokio::task::JoinSet;

use uplink::base::AppConfig;
use uplink::config::{get_configs, initialize, CommandLine};
use uplink::{simulator, Config, TcpJson, Uplink};

fn initialize_logging(commandline: &CommandLine) {
    let level = match commandline.verbose {
        0 => LevelFilter::Warn,
        1 => LevelFilter::Info,
        2 => LevelFilter::Debug,
        _ => LevelFilter::Trace,
    };

    let mut config = ConfigBuilder::new();
    config
        .set_location_level(LevelFilter::Off)
        .set_target_level(LevelFilter::Error)
        .set_thread_level(LevelFilter::Error)
        .set_level_padding(LevelPadding::Right);

    match config.set_time_offset_to_local() {
        Ok(_) => {}
        Err(_) => {
            warn!("failed to get time zone on this platform, logger will use IST");
            config.set_time_offset(time::UtcOffset::from_hms(5, 30, 0).unwrap());
        }
    }

    if commandline.modules.is_empty() {
        for module in ["uplink", "disk" /*"rumqttc"*/] {
            config.add_filter_allow(module.to_string());
        }
    } else {
        for module in commandline.modules.iter() {
            config.add_filter_allow(module.to_string());
        }
    }

    let loggers = TermLogger::new(level, config.build(), TerminalMode::Mixed, ColorChoice::Auto);
    CombinedLogger::init(vec![loggers]).unwrap();
}

fn banner(commandline: &CommandLine, config: &Arc<Config>) {
    const B: &str = r#"
    ░█░▒█░▄▀▀▄░█░░░▀░░█▀▀▄░█░▄
    ░█░▒█░█▄▄█░█░░░█▀░█░▒█░█▀▄
    ░░▀▀▀░█░░░░▀▀░▀▀▀░▀░░▀░▀░▀
    "#;

    println!("{}", B);
    println!("    version: {}", commandline.version);
    println!("    profile: {}", commandline.profile);
    println!("    commit_sha: {}", commandline.commit_sha);
    println!("    commit_date: {}", commandline.commit_date);
    println!("    project_id: {}", config.project_id);
    println!("    device_id: {}", config.device_id);
    println!("    remote: {}:{}", config.broker, config.port);
<<<<<<< HEAD
    println!("    bridge_port: {}", config.bridge_port);
    if !config.forwards.is_empty() {
        println!("    forwards:");
        let mut n = 1;
        for (action, fwd) in config.forwards.iter() {
            println!("        {n}.  action_name: \"{action}\"");
            println!("            fwd_name :\"{fwd}\"");
            n += 1;
        }
        println!();
=======
    if !config.tcpapps.is_empty() {
        println!("    tcp applications:");
        for (app, AppConfig { port, actions }) in config.tcpapps.iter() {
            println!("        name: {app:?}");
            println!("        port: {port}");
            println!("        actions: {actions:?}");
            println!("        --------------------");
        }
>>>>>>> ee3352a1
    }
    println!("    secure_transport: {}", config.authentication.is_some());
    println!("    max_packet_size: {}", config.max_packet_size);
    println!("    max_inflight_messages: {}", config.max_inflight);
    println!("    keep_alive_timeout: {}", config.keep_alive);
    if let Some(persistence) = &config.persistence {
        println!("    persistence_dir: {}", persistence.path);
        println!("    persistence_max_segment_size: {}", persistence.max_file_size);
        println!("    persistence_max_segment_count: {}", persistence.max_file_count);
    }
    println!("    download_path: {}", config.downloader.path);
    if config.stats.enabled {
        println!("    processes: {:?}", config.stats.process_names);
    }
    println!("\n");
}

fn main() -> Result<(), Error> {
    if std::env::args().any(|a| a == "--sha") {
        println!("{}", &env!("VERGEN_GIT_SHA")[0..8]);
        return Ok(());
    }

    let commandline: CommandLine = StructOpt::from_args();
    initialize_logging(&commandline);

    let (auth, config) = get_configs(&commandline)?;
    let config = Arc::new(initialize(&auth, &config.unwrap_or_default())?);

    banner(&commandline, &config);

    let mut uplink = Uplink::new(config.clone())?;
    let bridge = uplink.spawn()?;

    if let Some(config) = config.simulator.clone() {
        let bridge = bridge.clone();
        thread::spawn(move || {
            simulator::start(bridge, &config).unwrap();
        });
    }

    let rt = tokio::runtime::Builder::new_current_thread()
        .enable_io()
        .thread_name("tcpjson")
        .build()
        .unwrap();

    rt.block_on(async {
        let mut handles = JoinSet::new();
        for (app, cfg) in config.tcpapps.iter() {
            let tcpjson = TcpJson::new(app.to_owned(), cfg.clone(), bridge.clone()).await;
            handles.spawn(async move {
                if let Err(e) = tcpjson.start().await {
                    error!("App failed. Error = {:?}", e);
                }
            });
        }

        while let Some(Err(e)) = handles.join_next().await {
            error!("App failed. Error = {:?}", e);
        }
    });
    Ok(())
}<|MERGE_RESOLUTION|>--- conflicted
+++ resolved
@@ -106,7 +106,6 @@
     println!("    project_id: {}", config.project_id);
     println!("    device_id: {}", config.device_id);
     println!("    remote: {}:{}", config.broker, config.port);
-<<<<<<< HEAD
     println!("    bridge_port: {}", config.bridge_port);
     if !config.forwards.is_empty() {
         println!("    forwards:");
@@ -117,7 +116,8 @@
             n += 1;
         }
         println!();
-=======
+    }
+    println!("    bridge_port: {}", config.bridge_port);
     if !config.tcpapps.is_empty() {
         println!("    tcp applications:");
         for (app, AppConfig { port, actions }) in config.tcpapps.iter() {
@@ -126,7 +126,6 @@
             println!("        actions: {actions:?}");
             println!("        --------------------");
         }
->>>>>>> ee3352a1
     }
     println!("    secure_transport: {}", config.authentication.is_some());
     println!("    max_packet_size: {}", config.max_packet_size);
