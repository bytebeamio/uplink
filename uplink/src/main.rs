--- conflicted
+++ resolved
@@ -137,14 +137,9 @@
     let mut config: Config = config
         .join(Data::<Json>::file(&commandline.auth))
         .extract()
-<<<<<<< HEAD
-        .with_context(|| format!("Config error"))?;
+        .with_context(|| "Config error".to_string())?;
 
     config.compression = commandline.compression;
-    fs::create_dir_all(&config.persistence.path)?;
-=======
-        .with_context(|| "Config error".to_string())?;
->>>>>>> 4324f22d
 
     if let Some(persistence) = &config.persistence {
         fs::create_dir_all(&persistence.path)?;
