mod console;

use std::fs::read_to_string;
use std::path::PathBuf;
use std::sync::{Arc, Mutex};
use std::time::Duration;

use anyhow::Error;
use config::{Environment, File, FileFormat};
use log::info;
use structopt::StructOpt;
use tokio::select;
use tokio::time::sleep;
use tracing::error;
use tracing_subscriber::fmt::format::{Format, Pretty};
use tracing_subscriber::{fmt::Layer, layer::Layered, reload::Handle};
use tracing_subscriber::{EnvFilter, Registry};

pub type ReloadHandle =
    Handle<EnvFilter, Layered<Layer<Registry, Pretty, Format<Pretty>>, Registry>>;

<<<<<<< HEAD
#[cfg(feature = "bus")]
use uplink::collector::bus::Bus;
#[cfg(feature = "bus")]
use uplink::config::{ActionRoute, DEFAULT_TIMEOUT};
use uplink::config::{AppConfig, Config, DeviceConfig, StreamConfig, MAX_BATCH_SIZE};
=======
use uplink::config::{
    ActionRoute, AppConfig, Config, DeviceConfig, StreamConfig, DEFAULT_TIMEOUT, MAX_BATCH_SIZE,
};
>>>>>>> 0e9e6a91
use uplink::{simulator, spawn_named_thread, TcpJson, Uplink};

const DEFAULT_CONFIG: &str = r#"
    [mqtt]
    max_packet_size = 256000
    max_inflight = 100
    keep_alive = 30
    network_timeout = 30

    [stream_metrics]
    enabled = false
    bridge_topic = "/tenants/{tenant_id}/devices/{device_id}/events/uplink_stream_metrics/jsonarray"
    serializer_topic = "/tenants/{tenant_id}/devices/{device_id}/events/uplink_serializer_stream_metrics/jsonarray"
    blacklist = []
    timeout = 10

    [serializer_metrics]
    enabled = false
    topic = "/tenants/{tenant_id}/devices/{device_id}/events/uplink_serializer_metrics/jsonarray"
    timeout = 10

    [mqtt_metrics]
    enabled = true
    topic = "/tenants/{tenant_id}/devices/{device_id}/events/uplink_mqtt_metrics/jsonarray"

    [action_status]
    topic = "/tenants/{tenant_id}/devices/{device_id}/action/status"
    batch_size = 1
    flush_period = 2
    persistence = { max_file_count = 1 } # Ensures action responses are not lost on restarts
    priority = 255 # highest priority for quick delivery of action status info to platform

    [streams.device_shadow]
    topic = "/tenants/{tenant_id}/devices/{device_id}/events/device_shadow/jsonarray"
    flush_period = 5

    [streams.logs]
    topic = "/tenants/{tenant_id}/devices/{device_id}/events/logs/jsonarray"
    batch_size = 32

    [system_stats]
    enabled = true
    process_names = ["uplink"]
    update_period = 30
"#;

#[derive(StructOpt, Debug)]
#[structopt(name = "uplink", about = "collect, batch, compress, publish")]
pub struct CommandLine {
    /// Binary version
    #[structopt(skip = env ! ("VERGEN_BUILD_SEMVER"))]
    pub version: String,
    /// Build profile
    #[structopt(skip = env ! ("VERGEN_CARGO_PROFILE"))]
    pub profile: String,
    /// Commit SHA
    #[structopt(skip = env ! ("VERGEN_GIT_SHA"))]
    pub commit_sha: String,
    /// Commit SHA
    #[structopt(skip = env ! ("VERGEN_GIT_COMMIT_TIMESTAMP"))]
    pub commit_date: String,
    /// config file
    #[structopt(short = "c", help = "Config file", default_value = "uplink.config.toml")]
    pub config: PathBuf,
    /// config file
    #[structopt(short = "a", help = "Authentication file")]
    pub auth: PathBuf,
    /// log level (v: info, vv: debug, vvv: trace)
    #[structopt(short = "v", long = "verbose", parse(from_occurrences))]
    pub verbose: u8,
    /// list of modules to log
    #[structopt(short = "m", long = "modules")]
    pub modules: Vec<String>,
}

impl CommandLine {
    /// Reads config file to generate config struct and replaces places holders
    /// like bike id and data version
    fn get_configs(&self) -> Result<(Config, DeviceConfig), anyhow::Error> {
        let mut config =
            config::Config::builder().add_source(File::from_str(DEFAULT_CONFIG, FileFormat::Toml));

        if self.config.is_file() {
            let read = read_to_string(&self.config).map_err(|e| {
                Error::msg(format!(
                    "Config file couldn't be loaded from {:?}; error = {e}",
                    self.config.display()
                ))
            })?;
            let file_format = match self.config.extension() {
                Some(e) if e == "json" => FileFormat::Json,
                Some(e) if e == "toml" => FileFormat::Toml,
                _ => {
                    return Err(Error::msg(format!(
                        "Config file couldn't be loaded from {:?}; supported file extensions: [`.json`,`.toml`]",
                        self.config.display(),
                    )))
                }
            };
            config = config.add_source(File::from_str(&read, file_format));
        }

        let mut config: Config =
            config.add_source(Environment::default()).build()?.try_deserialize()?;

        // Create directory at persistence_path if it doesn't already exist
        std::fs::create_dir_all(&config.persistence_path).map_err(|_| {
            Error::msg(format!(
                "Permission denied for creating persistence directory at {:?}",
                config.persistence_path.display()
            ))
        })?;

        let auth = read_to_string(&self.auth).map_err(|e| {
            Error::msg(format!(
                "Auth file couldn't be loaded from {:?}; error = {e}",
                self.auth.display()
            ))
        })?;
        let device_config: DeviceConfig = config::Config::builder()
            .add_source(File::from_str(&auth, FileFormat::Json))
            .add_source(Environment::default())
            .build()?
            .try_deserialize()?;

        // replace placeholders with device/tenant ID
        let tenant_id = device_config.project_id.trim();
        let device_id = device_config.device_id.trim();

        // Replace placeholders in topic strings with configured values for tenant_id and device_id
        // e.g. for tenant_id: "demo"; device_id: "123"
        // "/tenants/{tenant_id}/devices/{device_id}/events/stream/jsonarry" ~> "/tenants/demo/devices/123/events/stream/jsonarry"
        let replace_topic_placeholders = |topic: &mut String| {
            *topic = topic.replace("{tenant_id}", tenant_id).replace("{device_id}", device_id);
        };

        for config in config.streams.values_mut() {
            replace_topic_placeholders(&mut config.topic);
        }

        replace_topic_placeholders(&mut config.action_status.topic);
        replace_topic_placeholders(&mut config.stream_metrics.bridge_topic);
        replace_topic_placeholders(&mut config.stream_metrics.serializer_topic);
        replace_topic_placeholders(&mut config.serializer_metrics.topic);
        replace_topic_placeholders(&mut config.mqtt_metrics.topic);

        if config.system_stats.enabled {
            for stream_name in [
                "uplink_disk_stats",
                "uplink_network_stats",
                "uplink_processor_stats",
                "uplink_process_stats",
                "uplink_component_stats",
                "uplink_system_stats",
            ] {
                config.stream_metrics.blacklist.push(stream_name.to_owned());
                let stream_config = StreamConfig {
                    topic: format!(
                        "/tenants/{tenant_id}/devices/{device_id}/events/{stream_name}/jsonarray"
                    ),
                    batch_size: config.system_stats.stream_size.unwrap_or(MAX_BATCH_SIZE),
                    ..Default::default()
                };
                config.streams.insert(stream_name.to_owned(), stream_config);
            }
        }

        #[cfg(any(target_os = "linux", target_os = "android"))]
        if let Some(batch_size) = config.logging.as_ref().and_then(|c| c.stream_size) {
            let stream_config =
                config.streams.entry("logs".to_string()).or_insert_with(|| StreamConfig {
                    topic: format!(
                        "/tenants/{tenant_id}/devices/{device_id}/events/logs/jsonarray"
                    ),
                    batch_size: 32,
                    ..Default::default()
                });
            stream_config.batch_size = batch_size;
        }

        config.actions_subscription = format!("/tenants/{tenant_id}/devices/{device_id}/actions");

        // downloader actions are cancellable by default
        for route in config.downloader.actions.iter_mut() {
            route.cancellable = true;
        }

        // process actions are cancellable by default
        for route in config.processes.iter_mut() {
            route.cancellable = true;
        }

        // script runner actions are cancellable by default
        for route in config.script_runner.iter_mut() {
            route.cancellable = true;
        }

        Ok((config, device_config))
    }

    fn initialize_logging(&self) -> ReloadHandle {
        let level = match self.verbose {
            0 => "warn",
            1 => "info",
            2 => "debug",
            _ => "trace",
        };

        let levels =
            match self.modules.clone().into_iter().reduce(|e, acc| format!("{e}={level},{acc}")) {
                Some(f) => format!("{f}={level}"),
                _ => format!("uplink={level},storage={level}"),
            };

        let builder = tracing_subscriber::fmt()
            .pretty()
            .with_line_number(false)
            .with_file(false)
            .with_thread_ids(false)
            .with_thread_names(false)
            .with_env_filter(levels)
            .with_filter_reloading();

        let reload_handle = builder.reload_handle();

        builder.try_init().expect("initialized subscriber succesfully");

        reload_handle
    }

    fn banner(&self, config: &Config, device_config: &DeviceConfig) {
        const B: &str = r#"
        ░█░▒█░▄▀▀▄░█░░░▀░░█▀▀▄░█░▄
        ░█░▒█░█▄▄█░█░░░█▀░█░▒█░█▀▄
        ░░▀▀▀░█░░░░▀▀░▀▀▀░▀░░▀░▀░▀
        "#;

        println!("{B}");
        println!("    version: {}", self.version);
        println!("    profile: {}", self.profile);
        println!("    commit_sha: {}", self.commit_sha);
        println!("    commit_date: {}", self.commit_date);
        println!("    project_id: {}", device_config.project_id);
        println!("    device_id: {}", device_config.device_id);
        println!("    remote: {}:{}", device_config.broker, device_config.port);
        println!("    persistence_path: {}", config.persistence_path.display());
        if !config.action_redirections.is_empty() {
            println!("    action redirections:");
            for (action, redirection) in config.action_redirections.iter() {
                println!("\t{action} -> {redirection}");
            }
        }
        if !config.tcpapps.is_empty() {
            println!("    tcp applications:");
            for (app, AppConfig { port, actions }) in config.tcpapps.iter() {
                println!("\tname: {app:?}\n\tport: {port}\n\tactions: {actions:?}\n\t@");
            }
        }
        println!("    secure_transport: {}", device_config.authentication.is_some());
        println!("    max_packet_size: {}", config.mqtt.max_packet_size);
        println!("    max_inflight_messages: {}", config.mqtt.max_inflight);
        println!("    keep_alive_timeout: {}", config.mqtt.keep_alive);

        if !config.downloader.actions.is_empty() {
            println!(
                "    downloader:\n\tpath: {:?}\n\tactions: {:?}",
                config.downloader.path.display(),
                config.downloader.actions
            );
        }
        if !config.ota_installer.actions.is_empty() {
            println!(
                "    installer:\n\tpath: {}\n\tactions: {:?}",
                config.ota_installer.path, config.ota_installer.actions
            );
        }
        if config.system_stats.enabled {
            println!("    processes: {:?}", config.system_stats.process_names);
        }
        if config.console.enabled {
            println!("    console: http://localhost:{}", config.console.port);
        }
        println!("\n");
    }
}

fn main() -> Result<(), Error> {
    if std::env::args().any(|a| a == "--sha") {
        println!("{}", &env!("VERGEN_GIT_SHA")[0..8]);
        return Ok(());
    }

    let commandline: CommandLine = StructOpt::from_args();
    let reload_handle = commandline.initialize_logging();
    let (config, device_config) = commandline.get_configs()?;
    commandline.banner(&config, &device_config);

    let config = Arc::new(config);
    let device_config = Arc::new(device_config);
    let mut uplink = Uplink::new(config.clone(), device_config.clone())?;
    let mut bridge = uplink.configure_bridge();
    uplink.spawn_builtins(&mut bridge)?;

    let bridge_tx = bridge.bridge_tx();

    let mut tcpapps = vec![];
    for (app, cfg) in config.tcpapps.clone() {
        let route_rx = if !cfg.actions.is_empty() {
            let actions_rx = bridge.register_action_routes(&cfg.actions)?;
            Some(actions_rx)
        } else {
            None
        };
        tcpapps.push(TcpJson::new(app, cfg, route_rx, bridge.bridge_tx()));
    }

    let simulator_actions = match &config.simulator {
        Some(cfg) if !cfg.actions.is_empty() => {
            let actions_rx = bridge.register_action_routes(&cfg.actions)?;
            Some(actions_rx)
        }
        _ => None,
    };

<<<<<<< HEAD
    #[cfg(feature = "bus")]
    let bus = config.bus.as_ref().map(|cfg| {
        let actions_rx = bridge
            .register_action_routes([ActionRoute {
                name: "*".to_string(),
                timeout: DEFAULT_TIMEOUT,
                cancellable: false,
            }])
            .unwrap();

        Bus::new(cfg.clone(), bridge_tx.clone(), actions_rx)
    });
=======
    let update_config_actions = bridge.register_action_route(ActionRoute {
        name: "update_uplink_config".to_owned(),
        timeout: DEFAULT_TIMEOUT,
        cancellable: false,
    })?;
>>>>>>> 0e9e6a91

    let downloader_disable = Arc::new(Mutex::new(false));
    let network_up = Arc::new(Mutex::new(false));
    let ctrl_tx =
        uplink.spawn(&device_config, bridge, downloader_disable.clone(), network_up.clone())?;

    #[cfg(feature = "bus")]
    if let Some(bus) = bus {
        spawn_named_thread("Bus Interface", move || bus.start())
    };

    if let Some(config) = config.simulator.clone() {
        spawn_named_thread("Simulator", || {
            simulator::start(config, bridge_tx, simulator_actions).unwrap();
        });
    }

    if config.console.enabled {
        let port = config.console.port;
        let ctrl_tx = ctrl_tx.clone();
        spawn_named_thread("Uplink Console", move || {
            console::start(port, reload_handle, ctrl_tx, downloader_disable, network_up)
        });
    }

    let rt = tokio::runtime::Builder::new_current_thread()
        .enable_io()
        .enable_time()
        .thread_name("tcpjson")
        .build()
        .unwrap();

    rt.block_on(async {
        for app in tcpapps {
            tokio::task::spawn(async move {
                app.start().await;
            });
        }

        let config_path = commandline.config.clone();
        #[cfg(unix)]
        tokio::spawn(async move {
            use signal_hook::consts::{SIGINT, SIGQUIT, SIGTERM};
            use signal_hook_tokio::Signals;
            use tokio_stream::StreamExt;

            let mut signals = Signals::new([SIGTERM, SIGINT, SIGQUIT]).unwrap();
            loop {
                select! {
                    Ok(action) = update_config_actions.recv_async() => {
                        // NOTE: this will log an error until #356 isn't merged
                        let config: Config = match serde_json::from_str(&action.payload) {
                            Ok(c) => c,
                            Err(e) => {
                                error!("unexpected config: {}; error = {e}", action.payload);
                                continue;
                            },
                        };
                        if let Err(e) = config.write_file(&config_path) {
                            error!("couldn't write file to: {}; error = {e}", config_path.display());
                        }
                    }
                    // Handle a shutdown signal from POSIX
                    Some(signal) = signals.next() => {
                        match signal {
                            SIGTERM | SIGINT | SIGQUIT => ctrl_tx.trigger_shutdown().await,
                            s => error!("Couldn't handle signal: {s}"),
                        }
                    }
                }
            }
        });

        uplink.resolve_on_shutdown().await.unwrap();
        info!("Uplink shutting down...");
        // NOTE: wait 5s to allow serializer to write to network/disk
        sleep(Duration::from_secs(10)).await;
    });

    Ok(())
}<|MERGE_RESOLUTION|>--- conflicted
+++ resolved
@@ -19,17 +19,11 @@
 pub type ReloadHandle =
     Handle<EnvFilter, Layered<Layer<Registry, Pretty, Format<Pretty>>, Registry>>;
 
-<<<<<<< HEAD
 #[cfg(feature = "bus")]
 use uplink::collector::bus::Bus;
 #[cfg(feature = "bus")]
 use uplink::config::{ActionRoute, DEFAULT_TIMEOUT};
 use uplink::config::{AppConfig, Config, DeviceConfig, StreamConfig, MAX_BATCH_SIZE};
-=======
-use uplink::config::{
-    ActionRoute, AppConfig, Config, DeviceConfig, StreamConfig, DEFAULT_TIMEOUT, MAX_BATCH_SIZE,
-};
->>>>>>> 0e9e6a91
 use uplink::{simulator, spawn_named_thread, TcpJson, Uplink};
 
 const DEFAULT_CONFIG: &str = r#"
@@ -354,7 +348,6 @@
         _ => None,
     };
 
-<<<<<<< HEAD
     #[cfg(feature = "bus")]
     let bus = config.bus.as_ref().map(|cfg| {
         let actions_rx = bridge
@@ -367,13 +360,12 @@
 
         Bus::new(cfg.clone(), bridge_tx.clone(), actions_rx)
     });
-=======
+
     let update_config_actions = bridge.register_action_route(ActionRoute {
         name: "update_uplink_config".to_owned(),
         timeout: DEFAULT_TIMEOUT,
         cancellable: false,
     })?;
->>>>>>> 0e9e6a91
 
     let downloader_disable = Arc::new(Mutex::new(false));
     let network_up = Arc::new(Mutex::new(false));
