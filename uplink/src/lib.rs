--- conflicted
+++ resolved
@@ -49,10 +49,7 @@
 use anyhow::Error;
 use flume::{bounded, Receiver, Sender};
 use log::{error, info};
-<<<<<<< HEAD
 use structopt::StructOpt;
-=======
->>>>>>> 93b79082
 
 pub mod console;
 pub mod base;
@@ -81,13 +78,10 @@
 use collector::systemstats::StatCollector;
 use collector::tunshell::TunshellClient;
 pub use collector::{simulator, tcpjson::TcpJson};
-<<<<<<< HEAD
+use crate::collector::stdio::stdin_collector;
 use crate::uplink_config::{AppConfig, StreamConfig, MAX_BATCH_SIZE};
 
 pub type ActionCallback = Box<dyn Fn(Action) + Send>;
-=======
-use crate::collector::stdio::stdin_collector;
->>>>>>> 93b79082
 
 /// Spawn a named thread to run the function f on
 pub fn spawn_named_thread<F>(name: &str, f: F)
@@ -290,8 +284,6 @@
             spawn_named_thread("Stdin Collector", move || {
                 stdin_collector(bridge);
             });
-        } else {
-            info!("stdin collector disabled");
         }
 
         let device_shadow = DeviceShadow::new(self.config.device_shadow.clone(), bridge_tx.clone());
@@ -388,6 +380,9 @@
 
 
 const DEFAULT_CONFIG: &str = r#"
+    enable_remote_shell = true
+    enable_stdin_collector = false
+
     [mqtt]
     max_packet_size = 256000
     max_inflight = 100
