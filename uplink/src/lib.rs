//! Uplink is a utility/library to interact with the Bytebeam platform. Its internal architecture is described in the diagram below.
//!
//! We use [`rumqttc`], which implements the MQTT protocol, to communicate with the platform. Communication is handled separately as ingress and egress
//! by [`Mqtt`] and [`Serializer`] respectively. [`Action`]s are received and forwarded by [`Mqtt`] to the [`Bridge`] module, where it is handled
//! depending on the [`name`], with [`Bridge`] forwarding it to one of many **Action Handlers**, configured with an [`ActionRoute`].
//!
//! Some of the action handlers are [`TcpJson`], [`ProcessHandler`], [`FileDownloader`] and [`TunshellSession`]. [`TcpJson`] forwards Actions received
//! from the platform to the application connected to it through the [`port`] and collects response data from these devices, to forward to the platform.
//! Response data can be of multiple types, of interest to us are [`ActionResponse`]s and data [`Payload`]s, which are forwarded to [`Bridge`] and from
//! there to the [`Serializer`], where depending on the network, it may be persisted in-memory or on-disk with [`Storage`].
//!
//!```text
//!                                      ┌───────────┐
//!                                      │MQTT broker│
//!                                      └────┐▲─────┘
//!                                           ││
//!                                    Action ││ ActionResponse
//!                                           ││ / Data
//!                                         ┌─▼└─┐
//!                              ┌──────────┤Mqtt◄─────────┐
//!                       Action │          └────┘         │ ActionResponse
//!                              │                         │ / Data
//!                              │                         │
//!                           ┌──▼───┐ ActionResponse ┌────┴─────┐   Publish   ┌───────┐
//!   ┌───────────────────────►Bridge├────────────────►Serializer◄─────────────►Storage|
//!   │                       └┬─┬┬─┬┘    / Data      └──────────┘   Packets   └───────┘
//!   │                        │ ││ │
//!   │                        │ ││ | Action (BridgeTx)
//!   │        ┌───────────────┘ ││ └────────────────────┐
//!   │        │           ┌─────┘└───────┐              │
//!   │  ------│-----------│--------------│--------------│------
//!   │  '     │           │ Applications │              │     '
//!   │  '┌────▼───┐   ┌───▼───┐   ┌──────▼───────┐  ┌───▼───┐ '    Action       ┌───────────┐
//!   │  '│Tunshell│   │Process│   │FileDownloader│  │TcpJson◄───────────────────►Application│
//!   │  '└────┬───┘   └───┬───┘   └──────┬───────┘  └───┬───┘ '  ActionResponse │ / Device  │
//!   │  '     │           │              │              │     '    / Data       └───────────┘
//!   │  ------│-----------│--------------│--------------│------         
//!   │        │           │              │              │
//!   └────────┴───────────┴──────────────┴──────────────┘
//!                   ActionResponse / Data
//!```
//! [`port`]: base::AppConfig#structfield.port
//! [`name`]: Action#structfield.name
use std::sync::Arc;
use std::thread;
use std::time::Duration;

use anyhow::Error;

use base::bridge::stream::Stream;
use base::monitor::Monitor;
use base::CtrlTx;
use collector::device_shadow::DeviceShadow;
use collector::downloader::FileDownloader;
use collector::installer::OTAInstaller;
#[cfg(target_os = "linux")]
use collector::journalctl::JournalCtl;
#[cfg(target_os = "android")]
use collector::logcat::Logcat;
use collector::process::ProcessHandler;
use collector::script_runner::ScriptRunner;
use collector::systemstats::StatCollector;
use collector::tunshell::TunshellClient;
use flume::{bounded, Receiver, RecvError, Sender};
use log::error;

pub mod base;
pub mod collector;

pub mod config {
    use crate::base::{bridge::stream::MAX_BUFFER_SIZE, StreamConfig};
    pub use crate::base::{Config, Persistence, Stats};
    use config::{Environment, File, FileFormat};
    use std::fs;
    use structopt::StructOpt;

    #[derive(StructOpt, Debug)]
    #[structopt(name = "uplink", about = "collect, batch, compress, publish")]
    pub struct CommandLine {
        /// Binary version
        #[structopt(skip = env ! ("VERGEN_BUILD_SEMVER"))]
        pub version: String,
        /// Build profile
        #[structopt(skip = env ! ("VERGEN_CARGO_PROFILE"))]
        pub profile: String,
        /// Commit SHA
        #[structopt(skip = env ! ("VERGEN_GIT_SHA"))]
        pub commit_sha: String,
        /// Commit SHA
        #[structopt(skip = env ! ("VERGEN_GIT_COMMIT_TIMESTAMP"))]
        pub commit_date: String,
        /// config file
        #[structopt(short = "c", help = "Config file")]
        pub config: Option<String>,
        /// config file
        #[structopt(short = "a", help = "Authentication file")]
        pub auth: String,
        /// log level (v: info, vv: debug, vvv: trace)
        #[structopt(short = "v", long = "verbose", parse(from_occurrences))]
        pub verbose: u8,
        /// list of modules to log
        #[structopt(short = "m", long = "modules")]
        pub modules: Vec<String>,
    }

    const DEFAULT_CONFIG: &str = r#"    
    [mqtt]
    max_packet_size = 256000
    max_inflight = 100
    keep_alive = 30
    network_timeout = 30

    [stream_metrics]
    enabled = false
    topic = "/tenants/{tenant_id}/devices/{device_id}/events/uplink_stream_metrics/jsonarray"
    blacklist = []
    timeout = 10

    [serializer_metrics]
    enabled = false
    topic = "/tenants/{tenant_id}/devices/{device_id}/events/uplink_serializer_metrics/jsonarray"
    timeout = 10

    [mqtt_metrics]
    enabled = true
    topic = "/tenants/{tenant_id}/devices/{device_id}/events/uplink_mqtt_metrics/jsonarray"

    [action_status]
    topic = "/tenants/{tenant_id}/devices/{device_id}/action/status"
    buf_size = 1
    flush_period = 2

    [streams.device_shadow]
    topic = "/tenants/{tenant_id}/devices/{device_id}/events/device_shadow/jsonarray"
    flush_period = 5

    [streams.logs]
    topic = "/tenants/{tenant_id}/devices/{device_id}/events/logs/jsonarray"
    buf_size = 32

    [system_stats]
    enabled = true
    process_names = ["uplink"]
    update_period = 30
"#;

    /// Reads config file to generate config struct and replaces places holders
    /// like bike id and data version
    pub fn initialize(auth_config: &str, uplink_config: &str) -> Result<Config, anyhow::Error> {
        let config = config::Config::builder()
            .add_source(File::from_str(DEFAULT_CONFIG, FileFormat::Toml))
            .add_source(File::from_str(uplink_config, FileFormat::Toml))
            .add_source(File::from_str(auth_config, FileFormat::Json))
            .add_source(Environment::default())
            .build()?;

        let mut config: Config = config.try_deserialize()?;

        // Create directory at persistence_path if it doesn't already exist
        fs::create_dir_all(&config.persistence_path).map_err(|_| {
            anyhow::Error::msg(format!(
                "Permission denied for creating persistence directory at \"{}\"",
                config.persistence_path.display()
            ))
        })?;

        // replace placeholders with device/tenant ID
        let tenant_id = config.project_id.trim();
        let device_id = config.device_id.trim();
        for config in config.streams.values_mut() {
            replace_topic_placeholders(&mut config.topic, tenant_id, device_id);
        }

        replace_topic_placeholders(&mut config.action_status.topic, tenant_id, device_id);
        replace_topic_placeholders(&mut config.stream_metrics.topic, tenant_id, device_id);
        replace_topic_placeholders(&mut config.serializer_metrics.topic, tenant_id, device_id);
        replace_topic_placeholders(&mut config.mqtt_metrics.topic, tenant_id, device_id);

        // for config in [&mut config.serializer_metrics, &mut config.stream_metrics] {
        //     if let Some(topic) = &config.topic {
        //         let topic = topic.replace("{tenant_id}", tenant_id);
        //         let topic = topic.replace("{device_id}", device_id);
        //         config.topic = Some(topic);
        //     }
        // }

        if config.system_stats.enabled {
            for stream_name in [
                "uplink_disk_stats",
                "uplink_network_stats",
                "uplink_processor_stats",
                "uplink_process_stats",
                "uplink_component_stats",
                "uplink_system_stats",
            ] {
                config.stream_metrics.blacklist.push(stream_name.to_owned());
                let stream_config = StreamConfig {
                    topic: format!(
                        "/tenants/{tenant_id}/devices/{device_id}/events/{stream_name}/jsonarray"
                    ),
                    buf_size: config.system_stats.stream_size.unwrap_or(MAX_BUFFER_SIZE),
                    ..Default::default()
                };
                config.streams.insert(stream_name.to_owned(), stream_config);
            }
        }

        #[cfg(any(target_os = "linux", target_os = "android"))]
        if let Some(buf_size) = config.logging.as_ref().and_then(|c| c.stream_size) {
            let stream_config =
                config.streams.entry("logs".to_string()).or_insert_with(|| StreamConfig {
                    topic: format!(
                        "/tenants/{tenant_id}/devices/{device_id}/events/logs/jsonarray"
                    ),
                    buf_size: 32,
                    ..Default::default()
                });
            stream_config.buf_size = buf_size;
        }

        let action_topic_template = "/tenants/{tenant_id}/devices/{device_id}/actions";
        let mut device_action_topic = action_topic_template.to_string();
        replace_topic_placeholders(&mut device_action_topic, tenant_id, device_id);
        config.actions_subscription = device_action_topic;

        Ok(config)
    }

    // Replace placeholders in topic strings with configured values for tenant_id and device_id
    fn replace_topic_placeholders(topic: &mut String, tenant_id: &str, device_id: &str) {
        *topic = topic.replace("{tenant_id}", tenant_id);
        *topic = topic.replace("{device_id}", device_id);
    }

    #[derive(Debug, thiserror::Error)]
    pub enum ReadFileError {
        #[error("Auth file not found at {0}")]
        Auth(String),
        #[error("Config file not found at {0}")]
        Config(String),
    }

    fn read_file_contents(path: &str) -> Option<String> {
        fs::read_to_string(path).ok()
    }

    pub fn get_configs(
        commandline: &CommandLine,
    ) -> Result<(String, Option<String>), ReadFileError> {
        let auth = read_file_contents(&commandline.auth)
            .ok_or_else(|| ReadFileError::Auth(commandline.auth.to_string()))?;
        let config = match &commandline.config {
            Some(path) => Some(
                read_file_contents(path).ok_or_else(|| ReadFileError::Config(path.to_string()))?,
            ),
            None => None,
        };

        Ok((auth, config))
    }
}

pub use base::actions::{Action, ActionResponse};
use base::bridge::{Bridge, Package, Payload, Point, StreamMetrics};
use base::mqtt::Mqtt;
use base::serializer::{Serializer, SerializerMetrics};
pub use base::{ActionRoute, Config};
pub use collector::{simulator, tcpjson::TcpJson};
pub use storage::Storage;

/// Spawn a named thread to run the function f on
pub fn spawn_named_thread<F>(name: &str, f: F)
where
    F: FnOnce() + Send + 'static,
{
    thread::Builder::new().name(name.to_string()).spawn(f).unwrap();
}

pub struct Uplink {
    config: Arc<Config>,
    action_rx: Receiver<Action>,
    action_tx: Sender<Action>,
    data_rx: Receiver<Box<dyn Package>>,
    data_tx: Sender<Box<dyn Package>>,
    stream_metrics_tx: Sender<StreamMetrics>,
    stream_metrics_rx: Receiver<StreamMetrics>,
    serializer_metrics_tx: Sender<SerializerMetrics>,
    serializer_metrics_rx: Receiver<SerializerMetrics>,
    shutdown_tx: Sender<()>,
    shutdown_rx: Receiver<()>,
}

impl Uplink {
    pub fn new(config: Arc<Config>) -> Result<Uplink, Error> {
        let (action_tx, action_rx) = bounded(10);
        let (data_tx, data_rx) = bounded(10);
        let (stream_metrics_tx, stream_metrics_rx) = bounded(10);
        let (serializer_metrics_tx, serializer_metrics_rx) = bounded(10);
        let (shutdown_tx, shutdown_rx) = bounded(1);

        Ok(Uplink {
            config,
            action_rx,
            action_tx,
            data_rx,
            data_tx,
            stream_metrics_tx,
            stream_metrics_rx,
            serializer_metrics_tx,
            serializer_metrics_rx,
            shutdown_tx,
            shutdown_rx,
        })
    }

    pub fn configure_bridge(&mut self) -> Bridge {
        Bridge::new(
            self.config.clone(),
            self.data_tx.clone(),
            self.stream_metrics_tx(),
            self.action_rx.clone(),
            self.shutdown_tx.clone(),
        )
    }

    pub fn spawn(&mut self, bridge: Bridge) -> Result<CtrlTx, Error> {
        let (mqtt_metrics_tx, mqtt_metrics_rx) = bounded(10);
        let (ctrl_actions_lane, ctrl_data_lane) = bridge.ctrl_tx();

        let mut mqtt = Mqtt::new(self.config.clone(), self.action_tx.clone(), mqtt_metrics_tx);
        let mqtt_client = mqtt.client();
        let ctrl_mqtt = mqtt.ctrl_tx();

        let serializer = Serializer::new(
            self.config.clone(),
            self.data_rx.clone(),
            mqtt_client.clone(),
            self.serializer_metrics_tx(),
        )?;
        let ctrl_serializer = serializer.ctrl_tx();

        // Serializer thread to handle network conditions state machine
        // and send data to mqtt thread
        spawn_named_thread("Serializer", || {
            let rt = tokio::runtime::Builder::new_current_thread().enable_time().build().unwrap();

            rt.block_on(async {
                if let Err(e) = serializer.start().await {
                    error!("Serializer stopped!! Error = {:?}", e);
                }
            })
        });

        // Mqtt thread to receive actions and send data
        spawn_named_thread("Mqttio", || {
            let rt = tokio::runtime::Builder::new_current_thread()
                .enable_time()
                .enable_io()
                .build()
                .unwrap();

            rt.block_on(async {
                mqtt.start().await;
            })
        });

        let monitor = Monitor::new(
            self.config.clone(),
            mqtt_client,
            self.stream_metrics_rx.clone(),
            self.serializer_metrics_rx.clone(),
            mqtt_metrics_rx,
        );

        // Metrics monitor thread
        spawn_named_thread("Monitor", || {
            let rt = tokio::runtime::Builder::new_current_thread().enable_time().build().unwrap();

            rt.block_on(async move {
                if let Err(e) = monitor.start().await {
                    error!("Monitor stopped!! Error = {:?}", e);
                }
            })
        });

        let Bridge { data: mut data_lane, actions: mut actions_lane, .. } = bridge;

        // Bridge thread to direct actions
        spawn_named_thread("Bridge actions_lane", || {
            let rt = tokio::runtime::Builder::new_current_thread().enable_time().build().unwrap();

            rt.block_on(async move {
                if let Err(e) = actions_lane.start().await {
                    error!("Actions lane stopped!! Error = {:?}", e);
                }
            })
        });

        // Bridge thread to batch and forward data
        spawn_named_thread("Bridge data_lane", || {
            let rt = tokio::runtime::Builder::new_current_thread().enable_time().build().unwrap();

            rt.block_on(async move {
                if let Err(e) = data_lane.start().await {
                    error!("Data lane stopped!! Error = {:?}", e);
                }
            })
        });

<<<<<<< HEAD
        Ok(CtrlTx { actions_lane: ctrl_actions_lane, data_lane: ctrl_data_lane, mqtt: ctrl_mqtt })
=======
        Ok(CtrlTx {
            actions_lane: ctrl_actions_lane,
            data_lane: ctrl_data_lane,
            serializer: ctrl_serializer,
        })
>>>>>>> 2d1a69d8
    }

    pub fn spawn_builtins(&mut self, bridge: &mut Bridge) -> Result<(), Error> {
        let bridge_tx = bridge.bridge_tx();

        let route =
            ActionRoute { name: "launch_shell".to_owned(), timeout: Duration::from_secs(10) };
        let (actions_tx, actions_rx) = bounded(1);
        bridge.register_action_route(route, actions_tx)?;
        let tunshell_client = TunshellClient::new(actions_rx, bridge_tx.clone());
        spawn_named_thread("Tunshell Client", move || tunshell_client.start());

        if !self.config.downloader.actions.is_empty() {
            let (actions_tx, actions_rx) = bounded(1);
            bridge.register_action_routes(&self.config.downloader.actions, actions_tx)?;
            let file_downloader =
                FileDownloader::new(self.config.clone(), actions_rx, bridge_tx.clone())?;
            spawn_named_thread("File Downloader", || file_downloader.start());
        }

        let device_shadow = DeviceShadow::new(self.config.device_shadow.clone(), bridge_tx.clone());
        spawn_named_thread("Device Shadow Generator", move || device_shadow.start());

        if !self.config.ota_installer.actions.is_empty() {
            let (actions_tx, actions_rx) = bounded(1);
            bridge.register_action_routes(&self.config.ota_installer.actions, actions_tx)?;
            let ota_installer =
                OTAInstaller::new(self.config.ota_installer.clone(), actions_rx, bridge_tx.clone());
            spawn_named_thread("OTA Installer", move || ota_installer.start());
        }

        #[cfg(target_os = "linux")]
        if let Some(config) = self.config.logging.clone() {
            let route = ActionRoute {
                name: "journalctl_config".to_string(),
                timeout: Duration::from_secs(10),
            };
            let (actions_tx, actions_rx) = bounded(1);
            bridge.register_action_route(route, actions_tx)?;
            let logger = JournalCtl::new(config, actions_rx, bridge_tx.clone());
            spawn_named_thread("Logger", || {
                if let Err(e) = logger.start() {
                    error!("Logger stopped!! Error = {:?}", e);
                }
            });
        }

        #[cfg(target_os = "android")]
        if let Some(config) = self.config.logging.clone() {
            let route = ActionRoute {
                name: "journalctl_config".to_string(),
                timeout: Duration::from_secs(10),
            };
            let (actions_tx, actions_rx) = bounded(1);
            bridge.register_action_route(route, actions_tx)?;
            let logger = Logcat::new(config, actions_rx, bridge_tx.clone());
            spawn_named_thread("Logger", || {
                if let Err(e) = logger.start() {
                    error!("Logger stopped!! Error = {:?}", e);
                }
            });
        }

        if self.config.system_stats.enabled {
            let stat_collector = StatCollector::new(self.config.clone(), bridge_tx.clone());
            spawn_named_thread("Stat Collector", || stat_collector.start());
        };

        if !self.config.processes.is_empty() {
            let (actions_tx, actions_rx) = bounded(1);
            bridge.register_action_routes(&self.config.processes, actions_tx)?;
            let process_handler = ProcessHandler::new(actions_rx, bridge_tx.clone());
            spawn_named_thread("Process Handler", || {
                if let Err(e) = process_handler.start() {
                    error!("Process handler stopped!! Error = {:?}", e);
                }
            });
        }

        if !self.config.script_runner.is_empty() {
            let (actions_tx, actions_rx) = bounded(1);
            bridge.register_action_routes(&self.config.script_runner, actions_tx)?;
            let script_runner = ScriptRunner::new(actions_rx, bridge_tx);
            spawn_named_thread("Script Runner", || {
                if let Err(e) = script_runner.start() {
                    error!("Script runner stopped!! Error = {:?}", e);
                }
            });
        }

        Ok(())
    }

    pub fn bridge_action_rx(&self) -> Receiver<Action> {
        self.action_rx.clone()
    }

    pub fn bridge_data_tx(&self) -> Sender<Box<dyn Package>> {
        self.data_tx.clone()
    }

    pub fn stream_metrics_tx(&self) -> Sender<StreamMetrics> {
        self.stream_metrics_tx.clone()
    }

    pub fn serializer_metrics_tx(&self) -> Sender<SerializerMetrics> {
        self.serializer_metrics_tx.clone()
    }

    pub async fn resolve_on_shutdown(&self) -> Result<(), RecvError> {
        self.shutdown_rx.recv_async().await
    }
}<|MERGE_RESOLUTION|>--- conflicted
+++ resolved
@@ -407,15 +407,12 @@
             })
         });
 
-<<<<<<< HEAD
-        Ok(CtrlTx { actions_lane: ctrl_actions_lane, data_lane: ctrl_data_lane, mqtt: ctrl_mqtt })
-=======
         Ok(CtrlTx {
             actions_lane: ctrl_actions_lane,
             data_lane: ctrl_data_lane,
+            mqtt: ctrl_mqtt,
             serializer: ctrl_serializer,
         })
->>>>>>> 2d1a69d8
     }
 
     pub fn spawn_builtins(&mut self, bridge: &mut Bridge) -> Result<(), Error> {
