//! Uplink is a utility/library to interact with the Bytebeam platform. Its internal architecture is described in the diagram below.
//!
//! We use [`rumqttc`], which implements the MQTT protocol, to communicate with the platform. Communication is handled separately as ingress and egress
//! by [`Mqtt`] and [`Serializer`] respectively. [`Action`]s are received and forwarded by [`Mqtt`] to the [`Bridge`] module, where it is handled
//! depending on the [`name`], with [`Bridge`] forwarding it to one of many **Action Handlers**, configured with an [`ActionRoute`].
//!
//! Some of the action handlers are [`TcpJson`], [`ProcessHandler`], [`FileDownloader`] and [`TunshellSession`]. [`TcpJson`] forwards Actions received
//! from the platform to the application connected to it through the [`port`] and collects response data from these devices, to forward to the platform.
//! Response data can be of multiple types, of interest to us are [`ActionResponse`]s and data [`Payload`]s, which are forwarded to [`Bridge`] and from
//! there to the [`Serializer`], where depending on the network, it may be persisted in-memory or on-disk with [`Storage`].
//!
//!```text
//!                                      ┌───────────┐
//!                                      │MQTT broker│
//!                                      └────┐▲─────┘
//!                                           ││
//!                                    Action ││ ActionResponse
//!                                           ││ / Data
//!                                         ┌─▼└─┐
//!                              ┌──────────┤Mqtt◄─────────┐
//!                       Action │          └────┘         │ ActionResponse
//!                              │                         │ / Data
//!                              │                         │
//!                           ┌──▼───┐ ActionResponse ┌────┴─────┐   Publish   ┌───────┐
//!   ┌───────────────────────►Bridge├────────────────►Serializer◄─────────────►Storage|
//!   │                       └┬─┬┬─┬┘    / Data      └──────────┘   Packets   └───────┘
//!   │                        │ ││ │
//!   │                        │ ││ | Action (BridgeTx)
//!   │        ┌───────────────┘ ││ └────────────────────┐
//!   │        │           ┌─────┘└───────┐              │
//!   │  ------│-----------│--------------│--------------│------
//!   │  '     │           │ Applications │              │     '
//!   │  '┌────▼───┐   ┌───▼───┐   ┌──────▼───────┐  ┌───▼───┐ '    Action       ┌───────────┐
//!   │  '│Tunshell│   │Process│   │FileDownloader│  │TcpJson◄───────────────────►Application│
//!   │  '└────┬───┘   └───┬───┘   └──────┬───────┘  └───┬───┘ '  ActionResponse │ / Device  │
//!   │  '     │           │              │              │     '    / Data       └───────────┘
//!   │  ------│-----------│--------------│--------------│------         
//!   │        │           │              │              │
//!   └────────┴───────────┴──────────────┴──────────────┘
//!                   ActionResponse / Data
//!```
//! [`port`]: base::AppConfig#structfield.port
//! [`name`]: Action#structfield.name
use std::sync::Arc;
use std::thread;

use anyhow::Error;

use base::bridge::stream::Stream;
use base::monitor::Monitor;
use collector::downloader::FileDownloader;
use collector::installer::OTAInstaller;
use collector::process::ProcessHandler;
use collector::systemstats::StatCollector;
use collector::tunshell::TunshellSession;
use flume::{bounded, Receiver, Sender};
use log::error;

pub mod base;
pub mod collector;

pub mod config {
    pub use crate::base::{Config, Persistence, Stats};
    use crate::base::{StreamConfig, DEFAULT_TIMEOUT};
    use config::{Environment, File, FileFormat};
    use std::fs;
    use structopt::StructOpt;

    #[derive(StructOpt, Debug)]
    #[structopt(name = "uplink", about = "collect, batch, compress, publish")]
    pub struct CommandLine {
        /// Binary version
        #[structopt(skip = env ! ("VERGEN_BUILD_SEMVER"))]
        pub version: String,
        /// Build profile
        #[structopt(skip = env ! ("VERGEN_CARGO_PROFILE"))]
        pub profile: String,
        /// Commit SHA
        #[structopt(skip = env ! ("VERGEN_GIT_SHA"))]
        pub commit_sha: String,
        /// Commit SHA
        #[structopt(skip = env ! ("VERGEN_GIT_COMMIT_TIMESTAMP"))]
        pub commit_date: String,
        /// config file
        #[structopt(short = "c", help = "Config file")]
        pub config: Option<String>,
        /// config file
        #[structopt(short = "a", help = "Authentication file")]
        pub auth: String,
        /// log level (v: info, vv: debug, vvv: trace)
        #[structopt(short = "v", long = "verbose", parse(from_occurrences))]
        pub verbose: u8,
        /// list of modules to log
        #[structopt(short = "m", long = "modules")]
        pub modules: Vec<String>,
    }

    const DEFAULT_CONFIG: &str = r#"
    topic_template = "/tenants/{tenant_id}/devices/{device_id}/events/{stream_name}/jsonarray"

    [mqtt]
    max_packet_size = 256000
    max_inflight = 100
    keep_alive = 30
    network_timeout = 30

    # Create empty streams map
    [streams]

    # Downloader config
    [downloader]
    actions = []
    path = "/var/tmp/ota-file"

    [stream_metrics]
    enabled = false
    topic = "/tenants/{tenant_id}/devices/{device_id}/events/uplink_stream_metrics/jsonarray"
    blacklist = []
    timeout = 10

    [serializer_metrics]
    enabled = false
    topic = "/tenants/{tenant_id}/devices/{device_id}/events/uplink_serializer_metrics/jsonarray"
    timeout = 10

    [mqtt_metrics]
    enabled = true
    topic = "/tenants/{tenant_id}/devices/{device_id}/events/uplink_mqtt_metrics/jsonarray"

    [action_status]
    topic = "/tenants/{tenant_id}/devices/{device_id}/action/status"
    buf_size = 1
    timeout = 10

    [streams.device_shadow]
    topic = "/tenants/{tenant_id}/devices/{device_id}/events/device_shadow/jsonarray"
    buf_size = 1

    [streams.logs]
    topic = "/tenants/{tenant_id}/devices/{device_id}/events/logs/jsonarray"
    buf_size = 32

    [system_stats]
    enabled = true
    process_names = ["uplink"]
    update_period = 30
"#;

    /// Reads config file to generate config struct and replaces places holders
    /// like bike id and data version
    pub fn initialize(auth_config: &str, uplink_config: &str) -> Result<Config, anyhow::Error> {
        let config = config::Config::builder()
            .add_source(File::from_str(DEFAULT_CONFIG, FileFormat::Toml))
            .add_source(File::from_str(uplink_config, FileFormat::Toml))
            .add_source(File::from_str(auth_config, FileFormat::Json))
            .add_source(Environment::default())
            .build()?;

        let mut config: Config = config.try_deserialize()?;

        if let Some(persistence) = &config.persistence {
            fs::create_dir_all(&persistence.path)?;
        }

        // replace placeholders with device/tenant ID
        let tenant_id = config.project_id.trim();
        let device_id = config.device_id.trim();
        for config in config.streams.values_mut() {
            replace_topic_placeholders(&mut config.topic, tenant_id, device_id);
        }

        replace_topic_placeholders(&mut config.action_status.topic, tenant_id, device_id);
        replace_topic_placeholders(&mut config.stream_metrics.topic, tenant_id, device_id);
        replace_topic_placeholders(&mut config.serializer_metrics.topic, tenant_id, device_id);
        replace_topic_placeholders(&mut config.mqtt_metrics.topic, tenant_id, device_id);

        // for config in [&mut config.serializer_metrics, &mut config.stream_metrics] {
        //     if let Some(topic) = &config.topic {
        //         let topic = topic.replace("{tenant_id}", tenant_id);
        //         let topic = topic.replace("{device_id}", device_id);
        //         config.topic = Some(topic);
        //     }
        // }

        if config.system_stats.enabled {
            for stream_name in [
                "uplink_disk_stats",
                "uplink_network_stats",
                "uplink_processor_stats",
                "uplink_process_stats",
                "uplink_component_stats",
                "uplink_system_stats",
            ] {
                config.stream_metrics.blacklist.push(stream_name.to_owned());
                let mut topic = config.topic_template.clone();
                replace_topic_placeholders(&mut topic, tenant_id, device_id);
                topic = topic.replace("{stream_name}", stream_name);

                let stream_config = StreamConfig {
                    topic,
                    buf_size: config.system_stats.stream_size.unwrap_or(100),
                    flush_period: DEFAULT_TIMEOUT,
                };
                config.streams.insert(stream_name.to_owned(), stream_config);
            }
        }

<<<<<<< HEAD
        let stream_config = config.streams.entry("logs".to_string()).or_insert_with(|| {
            let mut topic = config.topic_template.clone();
            replace_topic_placeholders(&mut topic, tenant_id, device_id);
            topic = topic.replace("{stream_name}", "logs");
            StreamConfig { topic, buf_size: 32, flush_period: DEFAULT_TIMEOUT }
        });
=======
        #[cfg(any(target_os = "linux", target_os = "android"))]
>>>>>>> b5f7f21c
        if let Some(buf_size) = config.logging.as_ref().and_then(|c| c.stream_size) {
            let stream_config =
                config.streams.entry("logs".to_string()).or_insert_with(|| StreamConfig {
                    topic: format!(
                        "/tenants/{tenant_id}/devices/{device_id}/events/logs/jsonarray"
                    ),
                    buf_size: 32,
                    flush_period: DEFAULT_TIMEOUT,
                });
            stream_config.buf_size = buf_size;
        }

        let action_topic_template = "/tenants/{tenant_id}/devices/{device_id}/actions";
        let mut device_action_topic = action_topic_template.to_string();
        replace_topic_placeholders(&mut device_action_topic, tenant_id, device_id);
        config.actions_subscription = device_action_topic;

        // Add topics to be subscribed to for simulation purposes, if in simulator mode
        if let Some(sim_cfg) = &mut config.simulator {
            for n in 1..=sim_cfg.num_devices {
                let mut topic = action_topic_template.to_string();
                replace_topic_placeholders(&mut topic, tenant_id, &n.to_string());
                sim_cfg.actions_subscriptions.push(topic);
            }
        }

        Ok(config)
    }

    // Replace placeholders in topic strings with configured values for tenant_id and device_id
    fn replace_topic_placeholders(topic: &mut String, tenant_id: &str, device_id: &str) {
        *topic = topic.replace("{tenant_id}", tenant_id);
        *topic = topic.replace("{device_id}", device_id);
    }

    #[derive(Debug, thiserror::Error)]
    pub enum ReadFileError {
        #[error("Auth file not found at {0}")]
        Auth(String),
        #[error("Config file not found at {0}")]
        Config(String),
    }

    fn read_file_contents(path: &str) -> Option<String> {
        fs::read_to_string(path).ok()
    }

    pub fn get_configs(
        commandline: &CommandLine,
    ) -> Result<(String, Option<String>), ReadFileError> {
        let auth = read_file_contents(&commandline.auth)
            .ok_or_else(|| ReadFileError::Auth(commandline.auth.to_string()))?;
        let config = match &commandline.config {
            Some(path) => Some(
                read_file_contents(path).ok_or_else(|| ReadFileError::Config(path.to_string()))?,
            ),
            None => None,
        };

        Ok((auth, config))
    }
}

pub use base::actions::{Action, ActionResponse};
use base::bridge::{Bridge, BridgeTx, Package, Payload, Point, StreamMetrics};
use base::mqtt::Mqtt;
use base::serializer::{Serializer, SerializerMetrics};
pub use base::{ActionRoute, Config};
pub use collector::{simulator, tcpjson::TcpJson};
pub use disk::Storage;

pub struct Uplink {
    config: Arc<Config>,
    action_rx: Receiver<Action>,
    action_tx: Sender<Action>,
    data_rx: Receiver<Box<dyn Package>>,
    data_tx: Sender<Box<dyn Package>>,
    action_status: Stream<ActionResponse>,
    stream_metrics_tx: Sender<StreamMetrics>,
    stream_metrics_rx: Receiver<StreamMetrics>,
    serializer_metrics_tx: Sender<SerializerMetrics>,
    serializer_metrics_rx: Receiver<SerializerMetrics>,
}

impl Uplink {
    pub fn new(config: Arc<Config>) -> Result<Uplink, Error> {
        let (action_tx, action_rx) = bounded(10);
        let (data_tx, data_rx) = bounded(10);
        let (stream_metrics_tx, stream_metrics_rx) = bounded(10);
        let (serializer_metrics_tx, serializer_metrics_rx) = bounded(10);

        let mut action_status = config.action_status.to_owned();
        // NOTE: ActionResponses should be forwarded immediately
        action_status.buf_size = 1;
        let action_status = Stream::new("action_status", action_status, data_tx.clone());
        Ok(Uplink {
            config,
            action_rx,
            action_tx,
            data_rx,
            data_tx,
            action_status,
            stream_metrics_tx,
            stream_metrics_rx,
            serializer_metrics_tx,
            serializer_metrics_rx,
        })
    }

    pub fn spawn(&mut self) -> Result<BridgeTx, Error> {
        let config = self.config.clone();
        let mut bridge = Bridge::new(
            self.config.clone(),
            self.data_tx.clone(),
            self.stream_metrics_tx(),
            self.action_rx.clone(),
            self.action_status(),
        );

        let bridge_tx = bridge.tx();
        let (mqtt_metrics_tx, mqtt_metrics_rx) = bounded(10);

        // Bridge thread to batch data and redicet actions
        thread::spawn(|| {
            let rt = tokio::runtime::Builder::new_current_thread()
                .thread_name("bridge")
                .enable_time()
                .build()
                .unwrap();

            rt.block_on(async move {
                if let Err(e) = bridge.start().await {
                    error!("Bridge stopped!! Error = {:?}", e);
                }
            })
        });

        let mut mqtt = Mqtt::new(self.config.clone(), self.action_tx.clone(), mqtt_metrics_tx);
        let mqtt_client = mqtt.client();

        let serializer = Serializer::new(
            self.config.clone(),
            self.data_rx.clone(),
            mqtt_client.clone(),
            self.serializer_metrics_tx(),
        )?;

        // Serializer thread to handle network conditions state machine
        // and send data to mqtt thread
        thread::spawn(|| {
            let rt = tokio::runtime::Builder::new_current_thread()
                .thread_name("serializer")
                .enable_time()
                .build()
                .unwrap();

            rt.block_on(async {
                if let Err(e) = serializer.start().await {
                    error!("Serializer stopped!! Error = {:?}", e);
                }
            })
        });

        // Mqtt thread to receive actions and send data
        thread::spawn(|| {
            let rt = tokio::runtime::Builder::new_current_thread()
                .thread_name("mqttio")
                .enable_time()
                .enable_io()
                .build()
                .unwrap();

            rt.block_on(async {
                mqtt.start().await;
            })
        });

        let tunshell_session = TunshellSession::new(config.clone(), false, bridge_tx.clone());
        thread::spawn(move || tunshell_session.start());

        let file_downloader = FileDownloader::new(config.clone(), bridge_tx.clone())?;
        thread::spawn(move || file_downloader.start());

        if let Some(config) = &config.ota_installer {
            let ota_installer = OTAInstaller::new(config.clone(), bridge_tx.clone());
            thread::spawn(move || ota_installer.start());
        }

        #[cfg(target_os = "linux")]
        if let Some(config) = &config.logging {
            let logger = collector::journalctl::JournalCtl::new(bridge_tx.clone());
            let config = config.clone();
            thread::spawn(move || logger.start(config));
        }

        #[cfg(target_os = "android")]
        if let Some(config) = &config.logging {
            let logger = collector::logcat::Logcat::new(bridge_tx.clone());
            let config = config.clone();
            thread::spawn(move || logger.start(config));
        }

        if config.system_stats.enabled {
            let stat_collector = StatCollector::new(config.clone(), bridge_tx.clone());
            thread::spawn(move || stat_collector.start());
        }

        let process_handler = ProcessHandler::new(bridge_tx.clone());
        let processes = config.processes.clone();
        thread::spawn(move || process_handler.start(processes));

        let monitor = Monitor::new(
            self.config.clone(),
            mqtt_client,
            self.stream_metrics_rx.clone(),
            self.serializer_metrics_rx.clone(),
            mqtt_metrics_rx,
        );

        // Metrics monitor thread
        thread::spawn(|| {
            let rt = tokio::runtime::Builder::new_current_thread()
                .thread_name("monitor")
                .enable_time()
                .build()
                .unwrap();

            rt.block_on(async move {
                if let Err(e) = monitor.start().await {
                    error!("Monitor stopped!! Error = {:?}", e);
                }
            })
        });

        Ok(bridge_tx)
    }

    pub fn bridge_action_rx(&self) -> Receiver<Action> {
        self.action_rx.clone()
    }

    pub fn bridge_data_tx(&self) -> Sender<Box<dyn Package>> {
        self.data_tx.clone()
    }

    pub fn stream_metrics_tx(&self) -> Sender<StreamMetrics> {
        self.stream_metrics_tx.clone()
    }

    pub fn serializer_metrics_tx(&self) -> Sender<SerializerMetrics> {
        self.serializer_metrics_tx.clone()
    }

    pub fn action_status(&self) -> Stream<ActionResponse> {
        self.action_status.clone()
    }
}<|MERGE_RESOLUTION|>--- conflicted
+++ resolved
@@ -205,25 +205,15 @@
             }
         }
 
-<<<<<<< HEAD
-        let stream_config = config.streams.entry("logs".to_string()).or_insert_with(|| {
-            let mut topic = config.topic_template.clone();
-            replace_topic_placeholders(&mut topic, tenant_id, device_id);
-            topic = topic.replace("{stream_name}", "logs");
-            StreamConfig { topic, buf_size: 32, flush_period: DEFAULT_TIMEOUT }
-        });
-=======
         #[cfg(any(target_os = "linux", target_os = "android"))]
->>>>>>> b5f7f21c
         if let Some(buf_size) = config.logging.as_ref().and_then(|c| c.stream_size) {
             let stream_config =
-                config.streams.entry("logs".to_string()).or_insert_with(|| StreamConfig {
-                    topic: format!(
-                        "/tenants/{tenant_id}/devices/{device_id}/events/logs/jsonarray"
-                    ),
-                    buf_size: 32,
-                    flush_period: DEFAULT_TIMEOUT,
-                });
+                config.streams.entry("logs".to_string()).or_insert_with(|| {
+                    let mut topic = config.topic_template.clone();
+                    replace_topic_placeholders(&mut topic, tenant_id, device_id);
+                    topic = topic.replace("{stream_name}", "logs");
+                    StreamConfig { topic, buf_size: 32, flush_period: DEFAULT_TIMEOUT }
+            });
             stream_config.buf_size = buf_size;
         }
 
