--- conflicted
+++ resolved
@@ -197,11 +197,8 @@
                     ),
                     buf_size: config.system_stats.stream_size.unwrap_or(100),
                     flush_period: DEFAULT_TIMEOUT,
-<<<<<<< HEAD
                     persistance: false,
-=======
                     compression: Compression::Disabled,
->>>>>>> 5e350f72
                 };
                 config.streams.insert(stream_name.to_owned(), stream_config);
             }
@@ -216,11 +213,8 @@
                     ),
                     buf_size: 32,
                     flush_period: DEFAULT_TIMEOUT,
-<<<<<<< HEAD
                     persistance: true,
-=======
                     compression: Compression::Disabled,
->>>>>>> 5e350f72
                 });
             stream_config.buf_size = buf_size;
         }
@@ -305,18 +299,14 @@
         let (serializer_metrics_tx, serializer_metrics_rx) = bounded(10);
 
         let action_status_topic = &config.action_status.topic;
-<<<<<<< HEAD
-        let action_status =
-            Stream::new("action_status", action_status_topic, 1, data_tx.clone(), true);
-=======
         let action_status = Stream::new(
             "action_status",
             action_status_topic,
             1,
             data_tx.clone(),
+            true,
             Compression::Disabled,
         );
->>>>>>> 5e350f72
         Ok(Uplink {
             config,
             action_rx,
