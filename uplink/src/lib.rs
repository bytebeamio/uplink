--- conflicted
+++ resolved
@@ -473,16 +473,11 @@
             thread::spawn(move || stat_collector.start());
         };
 
-<<<<<<< HEAD
         if !self.config.processes.is_empty() {
             let (actions_tx, actions_rx) = bounded(1);
-            bridge.register_action_routes(&self.config.processes, actions_tx)?;
-            let process_handler = ProcessHandler::new(actions_rx, bridge_tx.clone());
-=======
-        if let Some(actions_rx) = bridge.register_action_routes(&self.config.processes) {
+            bridge.register_action_routes(&self.config.processes, actions_tx)?;         
             let process_handler =
                 ProcessHandler::new(actions_rx, bridge_tx.clone(), &self.config.processes);
->>>>>>> 75d21059
             thread::spawn(move || {
                 if let Err(e) = process_handler.start() {
                     error!("Process handler stopped!! Error = {:?}", e);
