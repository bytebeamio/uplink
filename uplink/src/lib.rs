--- conflicted
+++ resolved
@@ -323,14 +323,10 @@
         let file_downloader = FileDownloader::new(config.clone(), bridge_tx.clone())?;
         thread::spawn(move || file_downloader.start());
 
-<<<<<<< HEAD
         let logger = LoggerInstance::new(config.clone(), self.data_tx.clone(), bridge_tx.clone());
         thread::spawn(move || logger.start());
 
-        if config.stats.enabled {
-=======
         if config.system_stats.enabled {
->>>>>>> 0f364903
             let stat_collector = StatCollector::new(config.clone(), bridge_tx.clone());
             thread::spawn(move || stat_collector.start());
         }
