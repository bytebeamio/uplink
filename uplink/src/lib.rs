--- conflicted
+++ resolved
@@ -189,12 +189,8 @@
             tunshell_keys_tx,
             ota_tx,
             self.action_status.clone(),
-<<<<<<< HEAD
-            self.action_channel.tx.clone(),
+            self.action_tx.clone(),
             self.bridge_data_tx().clone(),
-=======
-            self.action_tx.clone(),
->>>>>>> acab8a03
         );
 
         // Launch a thread to handle incoming and outgoing MQTT packets
