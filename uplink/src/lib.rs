//! Uplink is a utility/library to interact with the Bytebeam platform. Its internal architecture is described in the diagram below.
//!
//! We use [`rumqttc`], which implements the MQTT protocol, to communicate with the platform. Communication is handled separately as ingress and egress
//! by [`Mqtt`] and [`Serializer`] respectively. [`Action`]s are received and forwarded by [`Mqtt`] to the [`Bridge`] module, where it is handled
//! depending on the [`name`], with [`Bridge`] forwarding it to one of many **Action Handlers**, configured with an [`ActionRoute`].
//!
//! Some of the action handlers are [`TcpJson`], [`ProcessHandler`], [`FileDownloader`] and [`TunshellSession`]. [`TcpJson`] forwards Actions received
//! from the platform to the application connected to it through the [`port`] and collects response data from these devices, to forward to the platform.
//! Response data can be of multiple types, of interest to us are [`ActionResponse`]s and data [`Payload`]s, which are forwarded to [`Bridge`] and from
//! there to the [`Serializer`], where depending on the network, it may be persisted in-memory or on-disk with [`Storage`].
//!
//!```text
//!                                      ┌───────────┐
//!                                      │MQTT broker│
//!                                      └────┐▲─────┘
//!                                           ││
//!                                    Action ││ ActionResponse
//!                                           ││ / Data
//!                                         ┌─▼└─┐
//!                              ┌──────────┤Mqtt◄─────────┐
//!                       Action │          └────┘         │ ActionResponse
//!                              │                         │ / Data
//!                              │                         │
//!                           ┌──▼───┐ ActionResponse ┌────┴─────┐   Publish   ┌───────┐
//!   ┌───────────────────────►Bridge├────────────────►Serializer◄─────────────►Storage|
//!   │                       └┬─┬┬─┬┘    / Data      └──────────┘   Packets   └───────┘
//!   │                        │ ││ │
//!   │                        │ ││ | Action (BridgeTx)
//!   │        ┌───────────────┘ ││ └────────────────────┐
//!   │        │           ┌─────┘└───────┐              │
//!   │  ------│-----------│--------------│--------------│------
//!   │  '     │           │ Applications │              │     '
//!   │  '┌────▼───┐   ┌───▼───┐   ┌──────▼───────┐  ┌───▼───┐ '    Action       ┌───────────┐
//!   │  '│Tunshell│   │Process│   │FileDownloader│  │TcpJson◄───────────────────►Application│
//!   │  '└────┬───┘   └───┬───┘   └──────┬───────┘  └───┬───┘ '  ActionResponse │ / Device  │
//!   │  '     │           │              │              │     '    / Data       └───────────┘
//!   │  ------│-----------│--------------│--------------│------         
//!   │        │           │              │              │
//!   └────────┴───────────┴──────────────┴──────────────┘
//!                   ActionResponse / Data
//!```
//! [`port`]: base::AppConfig#structfield.port
//! [`name`]: Action#structfield.name
use std::sync::Arc;
use std::thread;

use anyhow::Error;

use base::bridge::stream::Stream;
use base::monitor::Monitor;
pub use collector::create_actions_log;
use collector::device_shadow::DeviceShadow;
use collector::downloader::FileDownloader;
use collector::installer::OTAInstaller;
#[cfg(target_os = "linux")]
use collector::journalctl::JournalCtl;
#[cfg(target_os = "android")]
use collector::logcat::Logcat;
use collector::process::ProcessHandler;
use collector::script_runner::ScriptRunner;
use collector::systemstats::StatCollector;
use collector::tunshell::TunshellClient;
use collector::{ActionsLogReader, ActionsLogWriter};
use flume::{bounded, Receiver, RecvError, Sender};
use log::error;

pub mod base;
pub mod collector;

pub mod config {
    use crate::base::{bridge::stream::MAX_BUFFER_SIZE, StreamConfig};
    pub use crate::base::{Config, Persistence, Stats};
    use config::{Environment, File, FileFormat};
    use std::fs;
    use structopt::StructOpt;

    #[derive(StructOpt, Debug)]
    #[structopt(name = "uplink", about = "collect, batch, compress, publish")]
    pub struct CommandLine {
        /// Binary version
        #[structopt(skip = env ! ("VERGEN_BUILD_SEMVER"))]
        pub version: String,
        /// Build profile
        #[structopt(skip = env ! ("VERGEN_CARGO_PROFILE"))]
        pub profile: String,
        /// Commit SHA
        #[structopt(skip = env ! ("VERGEN_GIT_SHA"))]
        pub commit_sha: String,
        /// Commit SHA
        #[structopt(skip = env ! ("VERGEN_GIT_COMMIT_TIMESTAMP"))]
        pub commit_date: String,
        /// config file
        #[structopt(short = "c", help = "Config file")]
        pub config: Option<String>,
        /// config file
        #[structopt(short = "a", help = "Authentication file")]
        pub auth: String,
        /// log level (v: info, vv: debug, vvv: trace)
        #[structopt(short = "v", long = "verbose", parse(from_occurrences))]
        pub verbose: u8,
        /// list of modules to log
        #[structopt(short = "m", long = "modules")]
        pub modules: Vec<String>,
    }

    const DEFAULT_CONFIG: &str = r#"    
    [mqtt]
    max_packet_size = 256000
    max_inflight = 100
    keep_alive = 30
    network_timeout = 30

    [stream_metrics]
    enabled = false
    topic = "/tenants/{tenant_id}/devices/{device_id}/events/uplink_stream_metrics/jsonarray"
    blacklist = []
    timeout = 10

    [serializer_metrics]
    enabled = false
    topic = "/tenants/{tenant_id}/devices/{device_id}/events/uplink_serializer_metrics/jsonarray"
    timeout = 10

    [mqtt_metrics]
    enabled = true
    topic = "/tenants/{tenant_id}/devices/{device_id}/events/uplink_mqtt_metrics/jsonarray"

    [actions_log]
    interval = 10
    topic = "/tenants/{tenant_id}/devices/{device_id}/events/uplink_actions_log/jsonarray"

    [action_status]
    topic = "/tenants/{tenant_id}/devices/{device_id}/action/status"
    buf_size = 1
    flush_period = 2

    [streams.device_shadow]
    topic = "/tenants/{tenant_id}/devices/{device_id}/events/device_shadow/jsonarray"
    flush_period = 5

    [streams.logs]
    topic = "/tenants/{tenant_id}/devices/{device_id}/events/logs/jsonarray"
    buf_size = 32

    [system_stats]
    enabled = true
    process_names = ["uplink"]
    update_period = 30
"#;

    /// Reads config file to generate config struct and replaces places holders
    /// like bike id and data version
    pub fn initialize(auth_config: &str, uplink_config: &str) -> Result<Config, anyhow::Error> {
        let config = config::Config::builder()
            .add_source(File::from_str(DEFAULT_CONFIG, FileFormat::Toml))
            .add_source(File::from_str(uplink_config, FileFormat::Toml))
            .add_source(File::from_str(auth_config, FileFormat::Json))
            .add_source(Environment::default())
            .build()?;

        let mut config: Config = config.try_deserialize()?;

        // Create directory at persistence_path if it doesn't already exist
        fs::create_dir_all(&config.persistence_path).map_err(|_| {
            anyhow::Error::msg(format!(
                "Permission denied for creating persistence directory at \"{}\"",
                config.persistence_path.display()
            ))
        })?;

        // replace placeholders with device/tenant ID
        let tenant_id = config.project_id.trim();
        let device_id = config.device_id.trim();
        for config in config.streams.values_mut() {
            replace_topic_placeholders(&mut config.topic, tenant_id, device_id);
        }

        replace_topic_placeholders(&mut config.action_status.topic, tenant_id, device_id);
        replace_topic_placeholders(&mut config.stream_metrics.topic, tenant_id, device_id);
        replace_topic_placeholders(&mut config.serializer_metrics.topic, tenant_id, device_id);
        replace_topic_placeholders(&mut config.mqtt_metrics.topic, tenant_id, device_id);
        replace_topic_placeholders(&mut config.actions_log.topic, tenant_id, device_id);

        // for config in [&mut config.serializer_metrics, &mut config.stream_metrics] {
        //     if let Some(topic) = &config.topic {
        //         let topic = topic.replace("{tenant_id}", tenant_id);
        //         let topic = topic.replace("{device_id}", device_id);
        //         config.topic = Some(topic);
        //     }
        // }

        if config.system_stats.enabled {
            for stream_name in [
                "uplink_disk_stats",
                "uplink_network_stats",
                "uplink_processor_stats",
                "uplink_process_stats",
                "uplink_component_stats",
                "uplink_system_stats",
            ] {
                config.stream_metrics.blacklist.push(stream_name.to_owned());
                let stream_config = StreamConfig {
                    topic: format!(
                        "/tenants/{tenant_id}/devices/{device_id}/events/{stream_name}/jsonarray"
                    ),
                    buf_size: config.system_stats.stream_size.unwrap_or(MAX_BUFFER_SIZE),
                    ..Default::default()
                };
                config.streams.insert(stream_name.to_owned(), stream_config);
            }
        }

        #[cfg(any(target_os = "linux", target_os = "android"))]
        if let Some(buf_size) = config.logging.as_ref().and_then(|c| c.stream_size) {
            let stream_config =
                config.streams.entry("logs".to_string()).or_insert_with(|| StreamConfig {
                    topic: format!(
                        "/tenants/{tenant_id}/devices/{device_id}/events/logs/jsonarray"
                    ),
                    buf_size: 32,
                    ..Default::default()
                });
            stream_config.buf_size = buf_size;
        }

        let action_topic_template = "/tenants/{tenant_id}/devices/{device_id}/actions";
        let mut device_action_topic = action_topic_template.to_string();
        replace_topic_placeholders(&mut device_action_topic, tenant_id, device_id);
        config.actions_subscription = device_action_topic;

        Ok(config)
    }

    // Replace placeholders in topic strings with configured values for tenant_id and device_id
    fn replace_topic_placeholders(topic: &mut String, tenant_id: &str, device_id: &str) {
        *topic = topic.replace("{tenant_id}", tenant_id);
        *topic = topic.replace("{device_id}", device_id);
    }

    #[derive(Debug, thiserror::Error)]
    pub enum ReadFileError {
        #[error("Auth file not found at {0}")]
        Auth(String),
        #[error("Config file not found at {0}")]
        Config(String),
    }

    fn read_file_contents(path: &str) -> Option<String> {
        fs::read_to_string(path).ok()
    }

    pub fn get_configs(
        commandline: &CommandLine,
    ) -> Result<(String, Option<String>), ReadFileError> {
        let auth = read_file_contents(&commandline.auth)
            .ok_or_else(|| ReadFileError::Auth(commandline.auth.to_string()))?;
        let config = match &commandline.config {
            Some(path) => Some(
                read_file_contents(path).ok_or_else(|| ReadFileError::Config(path.to_string()))?,
            ),
            None => None,
        };

        Ok((auth, config))
    }
}

pub use base::actions::{Action, ActionResponse};
use base::bridge::{Bridge, Package, Payload, Point, StreamMetrics};
use base::mqtt::Mqtt;
use base::serializer::{Serializer, SerializerMetrics};
pub use base::{ActionRoute, Config};
pub use collector::{simulator, tcpjson::TcpJson};
pub use storage::Storage;

/// Spawn a named thread to run the function f on
pub fn spawn_named_thread<F>(name: &str, f: F)
where
    F: FnOnce() + Send + 'static,
{
    thread::Builder::new().name(name.to_string()).spawn(f).unwrap();
}

pub struct Uplink {
    config: Arc<Config>,
    action_rx: Receiver<Action>,
    action_tx: Sender<Action>,
    data_rx: Receiver<Box<dyn Package>>,
    data_tx: Sender<Box<dyn Package>>,
    stream_metrics_tx: Sender<StreamMetrics>,
    stream_metrics_rx: Receiver<StreamMetrics>,
    serializer_metrics_tx: Sender<SerializerMetrics>,
    serializer_metrics_rx: Receiver<SerializerMetrics>,
    shutdown_tx: Sender<()>,
    shutdown_rx: Receiver<()>,
}

impl Uplink {
    pub fn new(config: Arc<Config>) -> Result<Uplink, Error> {
        let (action_tx, action_rx) = bounded(10);
        let (data_tx, data_rx) = bounded(10);
        let (stream_metrics_tx, stream_metrics_rx) = bounded(10);
        let (serializer_metrics_tx, serializer_metrics_rx) = bounded(10);
        let (shutdown_tx, shutdown_rx) = bounded(1);

        Ok(Uplink {
            config,
            action_rx,
            action_tx,
            data_rx,
            data_tx,
            stream_metrics_tx,
            stream_metrics_rx,
            serializer_metrics_tx,
            serializer_metrics_rx,
            shutdown_tx,
            shutdown_rx,
        })
    }

    pub fn configure_bridge(&mut self) -> Bridge {
        Bridge::new(
            self.config.clone(),
            self.data_tx.clone(),
            self.stream_metrics_tx(),
            self.action_rx.clone(),
            self.shutdown_tx.clone(),
        )
    }

    pub fn spawn(&mut self, bridge: Bridge, actions_log: ActionsLogReader) -> Result<(), Error> {
        let (mqtt_metrics_tx, mqtt_metrics_rx) = bounded(10);

        let mut mqtt = Mqtt::new(self.config.clone(), self.action_tx.clone(), mqtt_metrics_tx);
        let mqtt_client = mqtt.client();

        let serializer = Serializer::new(
            self.config.clone(),
            self.data_rx.clone(),
            mqtt_client.clone(),
            self.serializer_metrics_tx(),
        )?;

        // Serializer thread to handle network conditions state machine
        // and send data to mqtt thread
        spawn_named_thread("Serializer", || {
            let rt = tokio::runtime::Builder::new_current_thread().enable_time().build().unwrap();

            rt.block_on(async {
                if let Err(e) = serializer.start().await {
                    error!("Serializer stopped!! Error = {:?}", e);
                }
            })
        });

        // Mqtt thread to receive actions and send data
        spawn_named_thread("Mqttio", || {
            let rt = tokio::runtime::Builder::new_current_thread()
                .enable_time()
                .enable_io()
                .build()
                .unwrap();

            rt.block_on(async {
                mqtt.start().await;
            })
        });

        let monitor = Monitor::new(
            self.config.clone(),
            mqtt_client,
            self.stream_metrics_rx.clone(),
            self.serializer_metrics_rx.clone(),
            mqtt_metrics_rx,
            actions_log,
        );

        // Metrics monitor thread
        spawn_named_thread("Monitor", || {
            let rt = tokio::runtime::Builder::new_current_thread().enable_time().build().unwrap();

            rt.block_on(async move {
                if let Err(e) = monitor.start().await {
                    error!("Monitor stopped!! Error = {:?}", e);
                }
            })
        });

        let Bridge { data: mut data_lane, actions: mut actions_lane } = bridge;

        // Bridge thread to direct actions
        spawn_named_thread("Bridge actions_lane", || {
            let rt = tokio::runtime::Builder::new_current_thread().enable_time().build().unwrap();

            rt.block_on(async move {
                if let Err(e) = actions_lane.start().await {
                    error!("Actions lane stopped!! Error = {:?}", e);
                }
            })
        });

        // Bridge thread to batch and forward data
        spawn_named_thread("Bridge data_lane", || {
            let rt = tokio::runtime::Builder::new_current_thread().enable_time().build().unwrap();

            rt.block_on(async move {
                if let Err(e) = data_lane.start().await {
                    error!("Data lane stopped!! Error = {:?}", e);
                }
            })
        });

        Ok(())
    }

    pub fn spawn_builtins(
        &mut self,
        bridge: &mut Bridge,
        actions_log: ActionsLogWriter,
    ) -> Result<(), Error> {
        let bridge_tx = bridge.tx();

        let route = ActionRoute { name: "launch_shell".to_owned(), timeout: 10 };
        let (actions_tx, actions_rx) = bounded(1);
        bridge.register_action_route(route, actions_tx)?;
<<<<<<< HEAD
        let tunshell_client =
            TunshellClient::new(actions_rx, bridge_tx.clone(), actions_log.clone());
        thread::spawn(move || tunshell_client.start());
=======
        let tunshell_client = TunshellClient::new(actions_rx, bridge_tx.clone());
        spawn_named_thread("Tunshell Client", move || tunshell_client.start());
>>>>>>> ddb16825

        if !self.config.downloader.actions.is_empty() {
            let (actions_tx, actions_rx) = bounded(1);
            bridge.register_action_routes(&self.config.downloader.actions, actions_tx)?;
<<<<<<< HEAD
            let file_downloader = FileDownloader::new(
                self.config.clone(),
                actions_rx,
                bridge_tx.clone(),
                actions_log,
            )?;
            thread::spawn(move || file_downloader.start());
=======
            let file_downloader =
                FileDownloader::new(self.config.clone(), actions_rx, bridge_tx.clone())?;
            spawn_named_thread("File Downloader", || file_downloader.start());
>>>>>>> ddb16825
        }

        let device_shadow = DeviceShadow::new(self.config.device_shadow.clone(), bridge_tx.clone());
        spawn_named_thread("Device Shadow Generator", move || device_shadow.start());

        if !self.config.ota_installer.actions.is_empty() {
            let (actions_tx, actions_rx) = bounded(1);
            bridge.register_action_routes(&self.config.ota_installer.actions, actions_tx)?;
            let ota_installer =
                OTAInstaller::new(self.config.ota_installer.clone(), actions_rx, bridge_tx.clone());
            spawn_named_thread("OTA Installer", move || ota_installer.start());
        }

        #[cfg(target_os = "linux")]
        if let Some(config) = self.config.logging.clone() {
            let route = ActionRoute { name: "journalctl_config".to_string(), timeout: 10 };
            let (actions_tx, actions_rx) = bounded(1);
            bridge.register_action_route(route, actions_tx)?;
            let logger = JournalCtl::new(config, actions_rx, bridge_tx.clone());
            spawn_named_thread("Logger", || {
                if let Err(e) = logger.start() {
                    error!("Logger stopped!! Error = {:?}", e);
                }
            });
        }

        #[cfg(target_os = "android")]
        if let Some(config) = self.config.logging.clone() {
            let route = ActionRoute { name: "journalctl_config".to_string(), timeout: 10 };
            let (actions_tx, actions_rx) = bounded(1);
            bridge.register_action_route(route, actions_tx)?;
            let logger = Logcat::new(config, actions_rx, bridge_tx.clone());
            spawn_named_thread("Logger", || {
                if let Err(e) = logger.start() {
                    error!("Logger stopped!! Error = {:?}", e);
                }
            });
        }

        if self.config.system_stats.enabled {
            let stat_collector = StatCollector::new(self.config.clone(), bridge_tx.clone());
            spawn_named_thread("Stat Collector", || stat_collector.start());
        };

        if !self.config.processes.is_empty() {
            let (actions_tx, actions_rx) = bounded(1);
            bridge.register_action_routes(&self.config.processes, actions_tx)?;
            let process_handler =
                ProcessHandler::new(actions_rx, bridge_tx.clone(), &self.config.processes);
            spawn_named_thread("Process Handler", || {
                if let Err(e) = process_handler.start() {
                    error!("Process handler stopped!! Error = {:?}", e);
                }
            });
        }

        if !self.config.script_runner.is_empty() {
            let (actions_tx, actions_rx) = bounded(1);
            bridge.register_action_routes(&self.config.script_runner, actions_tx)?;
            let script_runner =
                ScriptRunner::new(self.config.script_runner.clone(), actions_rx, bridge_tx);
            spawn_named_thread("Script Runner", || {
                if let Err(e) = script_runner.start() {
                    error!("Script runner stopped!! Error = {:?}", e);
                }
            });
        }

        Ok(())
    }

    pub fn bridge_action_rx(&self) -> Receiver<Action> {
        self.action_rx.clone()
    }

    pub fn bridge_data_tx(&self) -> Sender<Box<dyn Package>> {
        self.data_tx.clone()
    }

    pub fn stream_metrics_tx(&self) -> Sender<StreamMetrics> {
        self.stream_metrics_tx.clone()
    }

    pub fn serializer_metrics_tx(&self) -> Sender<SerializerMetrics> {
        self.serializer_metrics_tx.clone()
    }

    pub async fn resolve_on_shutdown(&self) -> Result<(), RecvError> {
        self.shutdown_rx.recv_async().await
    }
}<|MERGE_RESOLUTION|>--- conflicted
+++ resolved
@@ -423,31 +423,20 @@
         let route = ActionRoute { name: "launch_shell".to_owned(), timeout: 10 };
         let (actions_tx, actions_rx) = bounded(1);
         bridge.register_action_route(route, actions_tx)?;
-<<<<<<< HEAD
         let tunshell_client =
             TunshellClient::new(actions_rx, bridge_tx.clone(), actions_log.clone());
-        thread::spawn(move || tunshell_client.start());
-=======
-        let tunshell_client = TunshellClient::new(actions_rx, bridge_tx.clone());
         spawn_named_thread("Tunshell Client", move || tunshell_client.start());
->>>>>>> ddb16825
 
         if !self.config.downloader.actions.is_empty() {
             let (actions_tx, actions_rx) = bounded(1);
             bridge.register_action_routes(&self.config.downloader.actions, actions_tx)?;
-<<<<<<< HEAD
             let file_downloader = FileDownloader::new(
                 self.config.clone(),
                 actions_rx,
                 bridge_tx.clone(),
                 actions_log,
             )?;
-            thread::spawn(move || file_downloader.start());
-=======
-            let file_downloader =
-                FileDownloader::new(self.config.clone(), actions_rx, bridge_tx.clone())?;
             spawn_named_thread("File Downloader", || file_downloader.start());
->>>>>>> ddb16825
         }
 
         let device_shadow = DeviceShadow::new(self.config.device_shadow.clone(), bridge_tx.clone());
