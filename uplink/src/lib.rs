//! Uplink is a utility/library to interact with the Bytebeam platform. Its internal architecture is described in the diagram below.
//!
//! We use [`rumqttc`], which implements the MQTT protocol, to communicate with the platform. Communication is handled separately as ingress and egress
//! by [`Mqtt`] and [`Serializer`] respectively. [`Action`]s are received and forwarded by [`Mqtt`] to the [`Bridge`] module, where it is handled
//! depending on the [`name`], with [`Bridge`] forwarding it to one of many **Action Handlers**, configured with an [`ActionRoute`].
//!
//! Some of the action handlers are [`TcpJson`], [`ProcessHandler`], [`FileDownloader`] and [`TunshellClient`]. [`TcpJson`] forwards Actions received
//! from the platform to the application connected to it through the [`port`] and collects response data from these devices, to forward to the platform.
//! Response data can be of multiple types, of interest to us are [`ActionResponse`]s and data [`Payload`]s, which are forwarded to [`Bridge`] and from
//! there to the [`Serializer`], where depending on the network, it may be persisted in-memory or on-disk with [`Storage`].
//!
//!```text
//!                              ┌───────────┐
//!                              │MQTT broker│
//!                              └────┐▲─────┘
//!                            Action ││ ActionResponse
//!                                   ││ / Data
//!                        Action   ┌─▼└─┐
//!                    ┌────────────┤Mqtt◄──────────┐ ActionResponse
//!                    │            └────┘          │ / Data
//!                    │        ActionResponse ┌────┴─────┐   Publish   ┌───────┐
//!                    │       ┌───────┬───────►Serializer◄─────────────►Storage│
//!                    │       │       │ Data  └──────────┘   Packets   └───────┘
//!             ┌------│-------│-------│-----┐
//!             '┌─────▼─────┐ │  ┌────┴────┐'
//! ┌────────────►Action Lane├─┘  │Data Lane◄──────┐
//! │           '└──┬─┬─┬─┬──┘    └─────────┘'     │
//! │           '   │ │ │ │  Bridge          '     │
//! │           └---│-│-│-│------------------┘     │
//! │               │ │ │ └─────────────────────┐  │
//! │      ┌────────┘ │ └──────────┐            │  │
//! │┌-----│----------│------------│------------│--│--┐
//! │'     │          │Applications│            │  │  '
//! │'┌────▼───┐ ┌────▼──┐  ┌──────▼───────┐ ┌──▼──┴─┐'   Action       ┌───────────┐
//! │'│Tunshell│ │Process│  │FileDownloader│ │TcpJson◄─────────────────►Application│
//! │'└────┬───┘ └───┬───┘  └──────┬───────┘ └───┬───┘' ActionResponse │ / Device  │
//! │└-----│---------│-------------│-------------│----┘   / Data       └───────────┘
//! └──────┴─────────┴─────────────┴─────────────┘
//!                    ActionResponse
//!```
//! [`port`]: base::AppConfig#structfield.port
//! [`name`]: Action#structfield.name
use std::sync::{Arc, Mutex};
use std::thread;
// use std::time::Duration;

use anyhow::Error;
use flume::{bounded, Receiver, RecvError, Sender};
use log::error;

pub mod base;
pub mod collector;
pub mod config;

use self::config::Config; /*ActionRoute,*/
pub use base::actions::{Action, ActionResponse};
use base::bridge::{stream::Stream, Bridge, Package, Payload, Point, StreamMetrics};
use base::monitor::Monitor;
use base::mqtt::Mqtt;
use base::serializer::{Serializer, SerializerMetrics};
use base::CtrlTx;
// use collector::device_shadow::DeviceShadow;
// use collector::downloader::{CtrlTx as DownloaderCtrlTx, FileDownloader};
// use collector::installer::OTAInstaller;
// #[cfg(target_os = "linux")]
// use collector::journalctl::JournalCtl;
// #[cfg(target_os = "android")]
// use collector::logcat::Logcat;
// use collector::preconditions::PreconditionChecker;
// use collector::process::ProcessHandler;
// use collector::script_runner::ScriptRunner;
// use collector::systemstats::StatCollector;
// use collector::tunshell::TunshellClient;
// pub use collector::{simulator, tcpjson::TcpJson};
pub use storage::Storage;

/// Spawn a named thread to run the function f on
pub fn spawn_named_thread<F>(name: &str, f: F)
where
    F: FnOnce() + Send + 'static,
{
    thread::Builder::new().name(name.to_string()).spawn(f).unwrap();
}

pub struct Uplink {
    config: Arc<Config>,
    action_rx: Receiver<Action>,
    action_tx: Sender<Action>,
    data_rx: Receiver<Box<dyn Package>>,
    data_tx: Sender<Box<dyn Package>>,
    stream_metrics_tx: Sender<StreamMetrics>,
    stream_metrics_rx: Receiver<StreamMetrics>,
    serializer_metrics_tx: Sender<SerializerMetrics>,
    serializer_metrics_rx: Receiver<SerializerMetrics>,
    shutdown_tx: Sender<()>,
    shutdown_rx: Receiver<()>,
}

impl Uplink {
    pub fn new(config: Arc<Config>) -> Result<Uplink, Error> {
        let (action_tx, action_rx) = bounded(10);
        let (data_tx, data_rx) = bounded(10);
        let (stream_metrics_tx, stream_metrics_rx) = bounded(10);
        let (serializer_metrics_tx, serializer_metrics_rx) = bounded(10);
        let (shutdown_tx, shutdown_rx) = bounded(1);

        Ok(Uplink {
            config,
            action_rx,
            action_tx,
            data_rx,
            data_tx,
            stream_metrics_tx,
            stream_metrics_rx,
            serializer_metrics_tx,
            serializer_metrics_rx,
            shutdown_tx,
            shutdown_rx,
        })
    }

    pub fn configure_bridge(&mut self) -> Bridge {
        Bridge::new(
            self.config.clone(),
            self.data_tx.clone(),
            self.stream_metrics_tx(),
            self.action_rx.clone(),
            self.shutdown_tx.clone(),
        )
    }

    pub fn spawn(
        &mut self,
        bridge: Bridge,
        _downloader_disable: Arc<Mutex<bool>>,
    ) -> Result<CtrlTx, Error> {
        let (mqtt_metrics_tx, mqtt_metrics_rx) = bounded(10);
        let (ctrl_actions_lane, ctrl_data_lane) = bridge.ctrl_tx();

        let mut mqtt = Mqtt::new(self.config.clone(), self.action_tx.clone(), mqtt_metrics_tx);
        let mqtt_client = mqtt.client();
        let ctrl_mqtt = mqtt.ctrl_tx();

        let serializer = Serializer::new(
            self.config.clone(),
            self.data_rx.clone(),
            mqtt_client.clone(),
            self.serializer_metrics_tx(),
        )?;
        let ctrl_serializer = serializer.ctrl_tx();

        // let (ctrl_tx, ctrl_rx) = bounded(1);
        // let ctrl_downloader = DownloaderCtrlTx { inner: ctrl_tx };

        //  // Downloader thread if configured
        //  if !self.config.downloader.actions.is_empty() {
        //      let actions_rx = bridge.register_action_routes(&self.config.downloader.actions)?;
        //      let file_downloader = FileDownloader::new(
        //          self.config.clone(),
        //          actions_rx,
        //          bridge.bridge_tx(),
        //          ctrl_rx,
        //          downloader_disable,
        //      )?;
        //      spawn_named_thread("File Downloader", || file_downloader.start());
        //  }

        // Serializer thread to handle network conditions state machine
        // and send data to mqtt thread
        spawn_named_thread("Serializer", || {
            let rt = tokio::runtime::Builder::new_current_thread().enable_time().build().unwrap();

            rt.block_on(async {
                if let Err(e) = serializer.start().await {
                    error!("Serializer stopped!! Error = {e}");
                }
            })
        });

        // Mqtt thread to receive actions and send data
        spawn_named_thread("Mqttio", || {
            let rt = tokio::runtime::Builder::new_current_thread()
                .enable_time()
                .enable_io()
                .build()
                .unwrap();

            rt.block_on(async {
                mqtt.start().await;
            })
        });

        let monitor = Monitor::new(
            self.config.clone(),
            mqtt_client,
            self.stream_metrics_rx.clone(),
            self.serializer_metrics_rx.clone(),
            mqtt_metrics_rx,
        );

        // Metrics monitor thread
        spawn_named_thread("Monitor", || {
            let rt = tokio::runtime::Builder::new_current_thread().enable_time().build().unwrap();

            rt.block_on(async move {
                if let Err(e) = monitor.start().await {
                    error!("Monitor stopped!! Error = {e}");
                }
            })
        });

        let Bridge { data: mut data_lane, actions: mut actions_lane, .. } = bridge;

        // Bridge thread to direct actions
        spawn_named_thread("Bridge actions_lane", || {
            let rt = tokio::runtime::Builder::new_current_thread().enable_time().build().unwrap();

            rt.block_on(async move {
                if let Err(e) = actions_lane.start().await {
                    error!("Actions lane stopped!! Error = {e}");
                }
            })
        });

        // Bridge thread to batch and forward data
        spawn_named_thread("Bridge data_lane", || {
            let rt = tokio::runtime::Builder::new_current_thread().enable_time().build().unwrap();

            rt.block_on(async move {
                if let Err(e) = data_lane.start().await {
                    error!("Data lane stopped!! Error = {e}");
                }
            })
        });

        Ok(CtrlTx {
            actions_lane: ctrl_actions_lane,
            data_lane: ctrl_data_lane,
            mqtt: ctrl_mqtt,
            serializer: ctrl_serializer,
            // downloader: ctrl_downloader,
        })
    }

<<<<<<< HEAD
    // pub fn spawn_builtins(&mut self, bridge: &mut Bridge) -> Result<(), Error> {
    //     let bridge_tx = bridge.bridge_tx();

    //  let route = ActionRoute {
    //      name: "launch_shell".to_owned(),
    //      timeout: Duration::from_secs(10),
    //      cancellable: false,
    //  };
    //  let actions_rx = bridge.register_action_route(route)?;
    //  let tunshell_client = TunshellClient::new(actions_rx, bridge_tx.clone());
    //  spawn_named_thread("Tunshell Client", move || tunshell_client.start());

    //     let device_shadow = DeviceShadow::new(self.config.device_shadow.clone(), bridge_tx.clone());
    //     spawn_named_thread("Device Shadow Generator", move || device_shadow.start());

    //     if !self.config.ota_installer.actions.is_empty() {
    //         let actions_rx = bridge.register_action_routes(&self.config.ota_installer.actions)?;
    //         let ota_installer =
    //             OTAInstaller::new(self.config.ota_installer.clone(), actions_rx, bridge_tx.clone());
    //         spawn_named_thread("OTA Installer", move || ota_installer.start());
    //     }

    //  #[cfg(target_os = "linux")]
    //  if let Some(config) = self.config.logging.clone() {
    //      let route = ActionRoute {
    //          name: "journalctl_config".to_string(),
    //          timeout: Duration::from_secs(10),
    //          cancellable: false,
    //      };
    //      let actions_rx = bridge.register_action_route(route)?;
    //      let logger = JournalCtl::new(config, actions_rx, bridge_tx.clone());
    //      spawn_named_thread("Logger", || {
    //          if let Err(e) = logger.start() {
    //              error!("Logger stopped!! Error = {:?}", e);
    //          }
    //      });
    //  }

    //  #[cfg(target_os = "android")]
    //  if let Some(config) = self.config.logging.clone() {
    //      let route = ActionRoute {
    //          name: "journalctl_config".to_string(),
    //          timeout: Duration::from_secs(10),
    //          cancellable: false,
    //      };
    //      let actions_rx = bridge.register_action_route(route)?;
    //      let logger = Logcat::new(config, actions_rx, bridge_tx.clone());
    //      spawn_named_thread("Logger", || {
    //          if let Err(e) = logger.start() {
    //              error!("Logger stopped!! Error = {:?}", e);
    //          }
    //      });
    //  }

    //     if self.config.system_stats.enabled {
    //         let stat_collector = StatCollector::new(self.config.clone(), bridge_tx.clone());
    //         spawn_named_thread("Stat Collector", || stat_collector.start());
    //     };

    //     if !self.config.processes.is_empty() {
    //         let actions_rx = bridge.register_action_routes(&self.config.processes)?;
    //         let process_handler = ProcessHandler::new(actions_rx, bridge_tx.clone());
    //         spawn_named_thread("Process Handler", || {
    //             if let Err(e) = process_handler.start() {
    //                 error!("Process handler stopped!! Error = {:?}", e);
    //             }
    //         });
    //     }

    //     if !self.config.script_runner.is_empty() {
    //         let actions_rx = bridge.register_action_routes(&self.config.script_runner)?;
    //         let script_runner = ScriptRunner::new(actions_rx, bridge_tx.clone());
    //         spawn_named_thread("Script Runner", || {
    //             if let Err(e) = script_runner.start() {
    //                 error!("Script runner stopped!! Error = {:?}", e);
    //             }
    //         });
    //     }

    //     if let Some(checker_config) = &self.config.precondition_checks {
    //         let actions_rx = bridge.register_action_routes(&checker_config.actions)?;
    //         let checker = PreconditionChecker::new(self.config.clone(), actions_rx, bridge_tx);
    //         spawn_named_thread("Logger", || checker.start());
    //     }

    //     Ok(())
    // }
=======
    pub fn spawn_builtins(&mut self, bridge: &mut Bridge) -> Result<(), Error> {
        let bridge_tx = bridge.bridge_tx();

        let route = ActionRoute {
            name: "launch_shell".to_owned(),
            timeout: Duration::from_secs(10),
            cancellable: false,
        };
        let actions_rx = bridge.register_action_route(route)?;
        let tunshell_client = TunshellClient::new(actions_rx, bridge_tx.clone());
        spawn_named_thread("Tunshell Client", move || tunshell_client.start());

        let device_shadow = DeviceShadow::new(self.config.device_shadow.clone(), bridge_tx.clone());
        spawn_named_thread("Device Shadow Generator", move || device_shadow.start());

        if !self.config.ota_installer.actions.is_empty() {
            let actions_rx = bridge.register_action_routes(&self.config.ota_installer.actions)?;
            let ota_installer =
                OTAInstaller::new(self.config.ota_installer.clone(), actions_rx, bridge_tx.clone());
            spawn_named_thread("OTA Installer", move || ota_installer.start());
        }

        #[cfg(target_os = "linux")]
        if let Some(config) = self.config.logging.clone() {
            let route = ActionRoute {
                name: "journalctl_config".to_string(),
                timeout: Duration::from_secs(10),
                cancellable: false,
            };
            let actions_rx = bridge.register_action_route(route)?;
            let logger = JournalCtl::new(config, actions_rx, bridge_tx.clone());
            spawn_named_thread("Logger", || {
                if let Err(e) = logger.start() {
                    error!("Logger stopped!! Error = {e}");
                }
            });
        }

        #[cfg(target_os = "android")]
        if let Some(config) = self.config.logging.clone() {
            let route = ActionRoute {
                name: "journalctl_config".to_string(),
                timeout: Duration::from_secs(10),
                cancellable: false,
            };
            let actions_rx = bridge.register_action_route(route)?;
            let logger = Logcat::new(config, actions_rx, bridge_tx.clone());
            spawn_named_thread("Logger", || {
                if let Err(e) = logger.start() {
                    error!("Logger stopped!! Error = {e}");
                }
            });
        }

        if self.config.system_stats.enabled {
            let stat_collector = StatCollector::new(self.config.clone(), bridge_tx.clone());
            spawn_named_thread("Stat Collector", || stat_collector.start());
        };

        if !self.config.processes.is_empty() {
            let actions_rx = bridge.register_action_routes(&self.config.processes)?;
            let process_handler = ProcessHandler::new(actions_rx, bridge_tx.clone());
            spawn_named_thread("Process Handler", || {
                if let Err(e) = process_handler.start() {
                    error!("Process handler stopped!! Error = {e}");
                }
            });
        }

        if !self.config.script_runner.is_empty() {
            let actions_rx = bridge.register_action_routes(&self.config.script_runner)?;
            let script_runner = ScriptRunner::new(actions_rx, bridge_tx.clone());
            spawn_named_thread("Script Runner", || {
                if let Err(e) = script_runner.start() {
                    error!("Script runner stopped!! Error = {e}");
                }
            });
        }

        if let Some(checker_config) = &self.config.precondition_checks {
            let actions_rx = bridge.register_action_routes(&checker_config.actions)?;
            let checker = PreconditionChecker::new(self.config.clone(), actions_rx, bridge_tx);
            spawn_named_thread("Logger", || checker.start());
        }

        Ok(())
    }
>>>>>>> 79d38213

    pub fn bridge_action_rx(&self) -> Receiver<Action> {
        self.action_rx.clone()
    }

    pub fn bridge_data_tx(&self) -> Sender<Box<dyn Package>> {
        self.data_tx.clone()
    }

    pub fn stream_metrics_tx(&self) -> Sender<StreamMetrics> {
        self.stream_metrics_tx.clone()
    }

    pub fn serializer_metrics_tx(&self) -> Sender<SerializerMetrics> {
        self.serializer_metrics_tx.clone()
    }

    pub async fn resolve_on_shutdown(&self) -> Result<(), RecvError> {
        self.shutdown_rx.recv_async().await
    }
}<|MERGE_RESOLUTION|>--- conflicted
+++ resolved
@@ -242,183 +242,93 @@
         })
     }
 
-<<<<<<< HEAD
-    // pub fn spawn_builtins(&mut self, bridge: &mut Bridge) -> Result<(), Error> {
-    //     let bridge_tx = bridge.bridge_tx();
-
-    //  let route = ActionRoute {
-    //      name: "launch_shell".to_owned(),
-    //      timeout: Duration::from_secs(10),
-    //      cancellable: false,
-    //  };
-    //  let actions_rx = bridge.register_action_route(route)?;
-    //  let tunshell_client = TunshellClient::new(actions_rx, bridge_tx.clone());
-    //  spawn_named_thread("Tunshell Client", move || tunshell_client.start());
-
-    //     let device_shadow = DeviceShadow::new(self.config.device_shadow.clone(), bridge_tx.clone());
-    //     spawn_named_thread("Device Shadow Generator", move || device_shadow.start());
-
-    //     if !self.config.ota_installer.actions.is_empty() {
-    //         let actions_rx = bridge.register_action_routes(&self.config.ota_installer.actions)?;
-    //         let ota_installer =
-    //             OTAInstaller::new(self.config.ota_installer.clone(), actions_rx, bridge_tx.clone());
-    //         spawn_named_thread("OTA Installer", move || ota_installer.start());
-    //     }
-
-    //  #[cfg(target_os = "linux")]
-    //  if let Some(config) = self.config.logging.clone() {
-    //      let route = ActionRoute {
-    //          name: "journalctl_config".to_string(),
-    //          timeout: Duration::from_secs(10),
-    //          cancellable: false,
-    //      };
-    //      let actions_rx = bridge.register_action_route(route)?;
-    //      let logger = JournalCtl::new(config, actions_rx, bridge_tx.clone());
-    //      spawn_named_thread("Logger", || {
-    //          if let Err(e) = logger.start() {
-    //              error!("Logger stopped!! Error = {:?}", e);
-    //          }
-    //      });
-    //  }
-
-    //  #[cfg(target_os = "android")]
-    //  if let Some(config) = self.config.logging.clone() {
-    //      let route = ActionRoute {
-    //          name: "journalctl_config".to_string(),
-    //          timeout: Duration::from_secs(10),
-    //          cancellable: false,
-    //      };
-    //      let actions_rx = bridge.register_action_route(route)?;
-    //      let logger = Logcat::new(config, actions_rx, bridge_tx.clone());
-    //      spawn_named_thread("Logger", || {
-    //          if let Err(e) = logger.start() {
-    //              error!("Logger stopped!! Error = {:?}", e);
-    //          }
-    //      });
-    //  }
-
-    //     if self.config.system_stats.enabled {
-    //         let stat_collector = StatCollector::new(self.config.clone(), bridge_tx.clone());
-    //         spawn_named_thread("Stat Collector", || stat_collector.start());
-    //     };
-
-    //     if !self.config.processes.is_empty() {
-    //         let actions_rx = bridge.register_action_routes(&self.config.processes)?;
-    //         let process_handler = ProcessHandler::new(actions_rx, bridge_tx.clone());
-    //         spawn_named_thread("Process Handler", || {
-    //             if let Err(e) = process_handler.start() {
-    //                 error!("Process handler stopped!! Error = {:?}", e);
-    //             }
-    //         });
-    //     }
-
-    //     if !self.config.script_runner.is_empty() {
-    //         let actions_rx = bridge.register_action_routes(&self.config.script_runner)?;
-    //         let script_runner = ScriptRunner::new(actions_rx, bridge_tx.clone());
-    //         spawn_named_thread("Script Runner", || {
-    //             if let Err(e) = script_runner.start() {
-    //                 error!("Script runner stopped!! Error = {:?}", e);
-    //             }
-    //         });
-    //     }
-
-    //     if let Some(checker_config) = &self.config.precondition_checks {
-    //         let actions_rx = bridge.register_action_routes(&checker_config.actions)?;
-    //         let checker = PreconditionChecker::new(self.config.clone(), actions_rx, bridge_tx);
-    //         spawn_named_thread("Logger", || checker.start());
-    //     }
-
-    //     Ok(())
-    // }
-=======
-    pub fn spawn_builtins(&mut self, bridge: &mut Bridge) -> Result<(), Error> {
-        let bridge_tx = bridge.bridge_tx();
-
-        let route = ActionRoute {
-            name: "launch_shell".to_owned(),
-            timeout: Duration::from_secs(10),
-            cancellable: false,
-        };
-        let actions_rx = bridge.register_action_route(route)?;
-        let tunshell_client = TunshellClient::new(actions_rx, bridge_tx.clone());
-        spawn_named_thread("Tunshell Client", move || tunshell_client.start());
-
-        let device_shadow = DeviceShadow::new(self.config.device_shadow.clone(), bridge_tx.clone());
-        spawn_named_thread("Device Shadow Generator", move || device_shadow.start());
-
-        if !self.config.ota_installer.actions.is_empty() {
-            let actions_rx = bridge.register_action_routes(&self.config.ota_installer.actions)?;
-            let ota_installer =
-                OTAInstaller::new(self.config.ota_installer.clone(), actions_rx, bridge_tx.clone());
-            spawn_named_thread("OTA Installer", move || ota_installer.start());
-        }
-
-        #[cfg(target_os = "linux")]
-        if let Some(config) = self.config.logging.clone() {
-            let route = ActionRoute {
-                name: "journalctl_config".to_string(),
-                timeout: Duration::from_secs(10),
-                cancellable: false,
-            };
-            let actions_rx = bridge.register_action_route(route)?;
-            let logger = JournalCtl::new(config, actions_rx, bridge_tx.clone());
-            spawn_named_thread("Logger", || {
-                if let Err(e) = logger.start() {
-                    error!("Logger stopped!! Error = {e}");
-                }
-            });
-        }
-
-        #[cfg(target_os = "android")]
-        if let Some(config) = self.config.logging.clone() {
-            let route = ActionRoute {
-                name: "journalctl_config".to_string(),
-                timeout: Duration::from_secs(10),
-                cancellable: false,
-            };
-            let actions_rx = bridge.register_action_route(route)?;
-            let logger = Logcat::new(config, actions_rx, bridge_tx.clone());
-            spawn_named_thread("Logger", || {
-                if let Err(e) = logger.start() {
-                    error!("Logger stopped!! Error = {e}");
-                }
-            });
-        }
-
-        if self.config.system_stats.enabled {
-            let stat_collector = StatCollector::new(self.config.clone(), bridge_tx.clone());
-            spawn_named_thread("Stat Collector", || stat_collector.start());
-        };
-
-        if !self.config.processes.is_empty() {
-            let actions_rx = bridge.register_action_routes(&self.config.processes)?;
-            let process_handler = ProcessHandler::new(actions_rx, bridge_tx.clone());
-            spawn_named_thread("Process Handler", || {
-                if let Err(e) = process_handler.start() {
-                    error!("Process handler stopped!! Error = {e}");
-                }
-            });
-        }
-
-        if !self.config.script_runner.is_empty() {
-            let actions_rx = bridge.register_action_routes(&self.config.script_runner)?;
-            let script_runner = ScriptRunner::new(actions_rx, bridge_tx.clone());
-            spawn_named_thread("Script Runner", || {
-                if let Err(e) = script_runner.start() {
-                    error!("Script runner stopped!! Error = {e}");
-                }
-            });
-        }
-
-        if let Some(checker_config) = &self.config.precondition_checks {
-            let actions_rx = bridge.register_action_routes(&checker_config.actions)?;
-            let checker = PreconditionChecker::new(self.config.clone(), actions_rx, bridge_tx);
-            spawn_named_thread("Logger", || checker.start());
-        }
+    pub fn spawn_builtins(&mut self, _bridge: &mut Bridge) -> Result<(), Error> {
+        // let bridge_tx = bridge.bridge_tx();
+
+        // let route = ActionRoute {
+        //     name: "launch_shell".to_owned(),
+        //     timeout: Duration::from_secs(10),
+        //     cancellable: false,
+        // };
+        // let actions_rx = bridge.register_action_route(route)?;
+        // let tunshell_client = TunshellClient::new(actions_rx, bridge_tx.clone());
+        // spawn_named_thread("Tunshell Client", move || tunshell_client.start());
+
+        // let device_shadow = DeviceShadow::new(self.config.device_shadow.clone(), bridge_tx.clone());
+        // spawn_named_thread("Device Shadow Generator", move || device_shadow.start());
+
+        // if !self.config.ota_installer.actions.is_empty() {
+        //     let actions_rx = bridge.register_action_routes(&self.config.ota_installer.actions)?;
+        //     let ota_installer =
+        //         OTAInstaller::new(self.config.ota_installer.clone(), actions_rx, bridge_tx.clone());
+        //     spawn_named_thread("OTA Installer", move || ota_installer.start());
+        // }
+
+        // #[cfg(target_os = "linux")]
+        // if let Some(config) = self.config.logging.clone() {
+        //     let route = ActionRoute {
+        //         name: "journalctl_config".to_string(),
+        //         timeout: Duration::from_secs(10),
+        //         cancellable: false,
+        //     };
+        //     let actions_rx = bridge.register_action_route(route)?;
+        //     let logger = JournalCtl::new(config, actions_rx, bridge_tx.clone());
+        //     spawn_named_thread("Logger", || {
+        //         if let Err(e) = logger.start() {
+        //             error!("Logger stopped!! Error = {e}");
+        //         }
+        //     });
+        // }
+
+        // #[cfg(target_os = "android")]
+        // if let Some(config) = self.config.logging.clone() {
+        //     let route = ActionRoute {
+        //         name: "journalctl_config".to_string(),
+        //         timeout: Duration::from_secs(10),
+        //         cancellable: false,
+        //     };
+        //     let actions_rx = bridge.register_action_route(route)?;
+        //     let logger = Logcat::new(config, actions_rx, bridge_tx.clone());
+        //     spawn_named_thread("Logger", || {
+        //         if let Err(e) = logger.start() {
+        //             error!("Logger stopped!! Error = {e}");
+        //         }
+        //     });
+        // }
+
+        //     if self.config.system_stats.enabled {
+        //         let stat_collector = StatCollector::new(self.config.clone(), bridge_tx.clone());
+        //         spawn_named_thread("Stat Collector", || stat_collector.start());
+        //     };
+
+        // if !self.config.processes.is_empty() {
+        //     let actions_rx = bridge.register_action_routes(&self.config.processes)?;
+        //     let process_handler = ProcessHandler::new(actions_rx, bridge_tx.clone());
+        //     spawn_named_thread("Process Handler", || {
+        //         if let Err(e) = process_handler.start() {
+        //             error!("Process handler stopped!! Error = {e}");
+        //         }
+        //     });
+        // }
+
+        // if !self.config.script_runner.is_empty() {
+        //     let actions_rx = bridge.register_action_routes(&self.config.script_runner)?;
+        //     let script_runner = ScriptRunner::new(actions_rx, bridge_tx.clone());
+        //     spawn_named_thread("Script Runner", || {
+        //         if let Err(e) = script_runner.start() {
+        //             error!("Script runner stopped!! Error = {e}");
+        //         }
+        //     });
+        // }
+
+        //     if let Some(checker_config) = &self.config.precondition_checks {
+        //         let actions_rx = bridge.register_action_routes(&checker_config.actions)?;
+        //         let checker = PreconditionChecker::new(self.config.clone(), actions_rx, bridge_tx);
+        //         spawn_named_thread("Logger", || checker.start());
+        //     }
 
         Ok(())
     }
->>>>>>> 79d38213
 
     pub fn bridge_action_rx(&self) -> Receiver<Action> {
         self.action_rx.clone()
