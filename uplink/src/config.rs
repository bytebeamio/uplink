use std::cmp::Ordering;
use std::env::current_dir;
use std::fs::File;
use std::io::Write;
use std::path::PathBuf;
use std::time::Duration;
use std::{collections::HashMap, fmt};

use serde::de::{Error, Visitor};
use serde::{Deserialize, Deserializer, Serialize};
use serde_with::{serde_as, DurationSeconds};

pub use crate::base::bridge::stream::MAX_BATCH_SIZE;
#[cfg(target_os = "linux")]
use crate::collector::journalctl::JournalCtlConfig;
#[cfg(target_os = "android")]
use crate::collector::logcat::LogcatConfig;

pub const DEFAULT_TIMEOUT: Duration = Duration::from_secs(60);
pub const MAX_STREAM_COUNT: usize = 20;

#[derive(Debug, thiserror::Error)]
pub enum Error {
    #[error("Serde Error")]
    Serde(#[from] serde_json::Error),
    #[error("Io Error")]
    Io(#[from] std::io::Error),
    #[error("Toml Error")]
    Toml(#[from] toml::ser::Error),
}

#[inline]
fn default_timeout() -> Duration {
    DEFAULT_TIMEOUT
}

#[inline]
fn default_stream_count() -> usize {
    MAX_STREAM_COUNT
}

#[inline]
fn max_batch_size() -> usize {
    MAX_BATCH_SIZE
}

pub fn default_file_size() -> usize {
    10485760 // 10MB
}

fn default_persistence_path() -> PathBuf {
    let mut path = current_dir().expect("Couldn't figure out current directory");
    path.push(".persistence");
    path
}

fn default_download_path() -> PathBuf {
    let mut path = current_dir().expect("Couldn't figure out current directory");
    path.push(".downloads");
    path
}

// Automatically assigns port 5050 for default main app, if left unconfigured
fn default_tcpapps() -> HashMap<String, AppConfig> {
    let mut apps = HashMap::new();
    apps.insert("main".to_string(), AppConfig { port: 5050, actions: vec![] });

    apps
}

#[derive(Debug, Clone, Copy, Deserialize, Serialize, Default, PartialEq, Eq, PartialOrd)]
pub enum Compression {
    #[default]
    Disabled,
    Lz4,
}

#[serde_as]
#[derive(Debug, Clone, Deserialize, Serialize, PartialEq, Eq)]
pub struct StreamConfig {
    pub topic: String,
    #[serde(default = "max_batch_size")]
    pub batch_size: usize,
    #[serde(default = "default_timeout")]
    #[serde_as(as = "DurationSeconds<u64>")]
    /// Duration(in seconds) that bridge collector waits from
    /// receiving first element, before the stream gets flushed.
    pub flush_period: Duration,
    #[serde(default)]
    pub compression: Compression,
    #[serde(default)]
    pub persistence: Persistence,
    #[serde(default)]
    pub priority: u8,
}

impl Default for StreamConfig {
    fn default() -> Self {
        Self {
            topic: "".to_string(),
            batch_size: MAX_BATCH_SIZE,
            flush_period: default_timeout(),
            compression: Compression::Disabled,
            persistence: Persistence::default(),
            priority: 0,
        }
    }
}

impl Ord for StreamConfig {
    fn cmp(&self, other: &Self) -> Ordering {
        match (self.priority.cmp(&other.priority), self.topic.cmp(&other.topic)) {
            (Ordering::Equal, o) => o,
            (o, _) => o.reverse(),
        }
    }
}

impl PartialOrd for StreamConfig {
    fn partial_cmp(&self, other: &Self) -> Option<Ordering> {
        Some(self.cmp(other))
    }
}

#[derive(Debug, Copy, Clone, Deserialize, Serialize, PartialEq, Eq, PartialOrd)]
pub struct Persistence {
    #[serde(default = "default_file_size")]
    pub max_file_size: usize,
    #[serde(default)]
    pub max_file_count: usize,
}

impl Default for Persistence {
    fn default() -> Self {
        Persistence { max_file_size: default_file_size(), max_file_count: 0 }
    }
}

#[derive(Debug, Clone, Deserialize, Serialize)]
pub struct Authentication {
    pub ca_certificate: String,
    pub device_certificate: String,
    pub device_private_key: String,
}

#[derive(Debug, Clone, Deserialize, Serialize, Default)]
pub struct Stats {
    pub enabled: bool,
    pub process_names: Vec<String>,
    pub update_period: u64,
    pub stream_size: Option<usize>,
}

#[derive(Debug, Clone, Deserialize, Serialize, Default)]
pub struct SimulatorConfig {
    /// path to directory containing files with gps paths to be used in simulation
    pub gps_paths: String,
    /// actions that are to be routed to simulator
    pub actions: Vec<ActionRoute>,
}

#[derive(Debug, Clone, Deserialize, Serialize)]
pub struct DownloaderConfig {
    #[serde(default = "default_download_path")]
    pub path: PathBuf,
    pub actions: Vec<ActionRoute>,
}

impl Default for DownloaderConfig {
    fn default() -> Self {
        Self { path: default_download_path(), actions: vec![] }
    }
}

#[derive(Debug, Clone, Deserialize, Serialize, Default)]
pub struct InstallerConfig {
    pub path: String,
    pub actions: Vec<ActionRoute>,
    pub uplink_port: u16,
}

#[serde_as]
#[derive(Debug, Clone, Deserialize, Serialize, Default)]
pub struct StreamMetricsConfig {
    pub enabled: bool,
    pub bridge_topic: String,
    pub serializer_topic: String,
    pub blacklist: Vec<String>,
    #[serde_as(as = "DurationSeconds<u64>")]
    pub timeout: Duration,
}

#[serde_as]
#[derive(Debug, Clone, Deserialize, Serialize, Default)]
pub struct SerializerMetricsConfig {
    pub enabled: bool,
    pub topic: String,
    #[serde_as(as = "DurationSeconds<u64>")]
    pub timeout: Duration,
}

#[derive(Debug, Clone, Deserialize, Serialize, Default)]
pub struct MqttMetricsConfig {
    pub enabled: bool,
    pub topic: String,
}

#[derive(Debug, Clone, Deserialize, Serialize, Default)]
pub struct AppConfig {
    pub port: u16,
    #[serde(default)]
    pub actions: Vec<ActionRoute>,
}

#[derive(Debug, Clone, Deserialize, Serialize, Default)]
pub struct ConsoleConfig {
    pub enabled: bool,
    pub port: u16,
}

#[derive(Debug, Clone, Deserialize, Serialize, Default)]
pub struct MqttConfig {
    pub max_packet_size: usize,
    pub max_inflight: u16,
    pub keep_alive: u64,
    pub network_timeout: u64,
}

#[serde_as]
#[derive(Debug, Clone, Deserialize, Serialize, Default)]
pub struct ActionRoute {
    pub name: String,
    #[serde(default = "default_timeout")]
    #[serde_as(as = "DurationSeconds<u64>")]
    pub timeout: Duration,
    // Can the action handler cancel actions mid execution?
    #[serde(default)]
    pub cancellable: bool,
}

impl From<&ActionRoute> for ActionRoute {
    fn from(value: &ActionRoute) -> Self {
        value.clone()
    }
}

#[serde_as]
#[derive(Clone, Debug, Deserialize, Serialize)]
pub struct DeviceShadowConfig {
    #[serde_as(as = "DurationSeconds<u64>")]
    pub interval: Duration,
}

impl Default for DeviceShadowConfig {
    fn default() -> Self {
        Self { interval: DEFAULT_TIMEOUT }
    }
}

#[derive(Debug, Clone, Deserialize, Serialize)]
pub struct PreconditionCheckerConfig {
    pub path: PathBuf,
    pub actions: Vec<ActionRoute>,
}

#[derive(Debug, Clone)]
pub struct Field {
    pub original: String,
    pub renamed: Option<String>,
}

struct FieldVisitor;

impl<'de> Visitor<'de> for FieldVisitor {
    type Value = Field;

    fn expecting(&self, formatter: &mut fmt::Formatter) -> fmt::Result {
        formatter.write_str(r#"a string or a map with a single key-value pair"#)
    }

    fn visit_str<E>(self, value: &str) -> Result<Self::Value, E>
    where
        E: Error,
    {
        Ok(Field { original: value.to_string(), renamed: None })
    }

    fn visit_map<M>(self, mut map: M) -> Result<Self::Value, M::Error>
    where
        M: serde::de::MapAccess<'de>,
    {
        let entry = map.next_entry::<String, String>()?;
        if let Some((renamed, original)) = entry {
            Ok(Field { original, renamed: Some(renamed) })
        } else {
            Err(Error::custom("Expected a single key-value pair in the map"))
        }
    }
}

impl<'de> Deserialize<'de> for Field {
    fn deserialize<D>(deserializer: D) -> Result<Self, D::Error>
    where
        D: Deserializer<'de>,
    {
        deserializer.deserialize_any(FieldVisitor)
    }
}

#[derive(Debug, Clone)]
pub enum SelectConfig {
    All,
    Fields(Vec<Field>),
}

struct SelectVisitor;

impl<'de> Visitor<'de> for SelectVisitor {
    type Value = SelectConfig;

    fn expecting(&self, formatter: &mut fmt::Formatter) -> fmt::Result {
        formatter.write_str(r#"the string "all" or a list of `Field`s"#)
    }

    fn visit_str<E>(self, value: &str) -> Result<Self::Value, E>
    where
        E: Error,
    {
        match value {
            "all" => Ok(SelectConfig::All),
            _ => Err(Error::custom(r#"Expected the string "all""#)),
        }
    }

    fn visit_seq<S>(self, mut seq: S) -> Result<Self::Value, S::Error>
    where
        S: serde::de::SeqAccess<'de>,
    {
        let mut fields = vec![];
        while let Some(field) = seq.next_element()? {
            fields.push(field);
        }

        Ok(SelectConfig::Fields(fields))
    }
}

impl<'de> Deserialize<'de> for SelectConfig {
    fn deserialize<D>(deserializer: D) -> Result<Self, D::Error>
    where
        D: Deserializer<'de>,
    {
        deserializer.deserialize_any(SelectVisitor)
    }
}

#[derive(Debug, Clone, Deserialize)]
pub struct InputConfig {
    pub input_stream: String,
    pub select_fields: SelectConfig,
}

#[derive(Debug, Clone, Default, Deserialize, PartialEq)]
#[serde(rename_all = "snake_case")]
pub enum NoDataAction {
    #[default]
    Null,
    PreviousValue,
}

#[derive(Debug, Clone, PartialEq)]
pub enum PushInterval {
    OnNewData,
    OnTimeout(Duration),
}

struct PushVisitor;

impl<'de> Visitor<'de> for PushVisitor {
    type Value = PushInterval;

    fn expecting(&self, formatter: &mut fmt::Formatter) -> fmt::Result {
        formatter.write_str(r#"the string "on_new_data" or a unsigned integer"#)
    }

    fn visit_str<E>(self, value: &str) -> Result<Self::Value, E>
    where
        E: Error,
    {
        match value {
            "on_new_data" => Ok(PushInterval::OnNewData),
            _ => Err(Error::custom(r#"Expected the string "on_new_data""#)),
        }
    }

    fn visit_u64<E>(self, secs: u64) -> Result<Self::Value, E>
    where
        E: Error,
    {
        Ok(PushInterval::OnTimeout(Duration::from_secs(secs)))
    }

    fn visit_i64<E>(self, secs: i64) -> Result<Self::Value, E>
    where
        E: Error,
    {
        self.visit_u64(secs as u64)
    }
}

impl<'de> Deserialize<'de> for PushInterval {
    fn deserialize<D>(deserializer: D) -> Result<Self, D::Error>
    where
        D: Deserializer<'de>,
    {
        deserializer.deserialize_any(PushVisitor)
    }
}

#[derive(Debug, Clone, Deserialize)]
pub struct JoinConfig {
    pub name: String,
    pub construct_from: Vec<InputConfig>,
    pub no_data_action: NoDataAction,
    pub push_interval_s: PushInterval,
    pub publish_on_service_bus: bool,
}

#[derive(Debug, Clone, Deserialize)]
pub struct JoinerConfig {
    pub output_streams: Vec<JoinConfig>,
}

#[derive(Debug, Clone, Deserialize)]
pub struct BusConfig {
    pub port: u16,
    pub console_port: u16,
    pub joins: JoinerConfig,
}

#[derive(Debug, Clone, Deserialize, Default)]
pub struct DeviceConfig {
    pub project_id: String,
    pub device_id: String,
    pub broker: String,
    pub port: u16,
    pub authentication: Option<Authentication>,
}

#[derive(Debug, Clone, Deserialize, Serialize, Default)]
pub struct Config {
    #[serde(default)]
    pub console: ConsoleConfig,
    #[serde(default = "default_tcpapps")]
    pub tcpapps: HashMap<String, AppConfig>,
    pub mqtt: MqttConfig,
    #[serde(default = "default_stream_count")]
    pub max_stream_count: usize,
    #[serde(default)]
    pub processes: Vec<ActionRoute>,
    #[serde(default)]
    pub script_runner: Vec<ActionRoute>,
    #[serde(skip)]
    pub actions_subscription: String,
    pub streams: HashMap<String, StreamConfig>,
    #[serde(default = "default_persistence_path")]
    pub persistence_path: PathBuf,
    #[serde(default = "default_file_size")]
    pub default_buf_size: usize,
    pub action_status: StreamConfig,
    pub stream_metrics: StreamMetricsConfig,
    pub serializer_metrics: SerializerMetricsConfig,
    pub mqtt_metrics: MqttMetricsConfig,
    #[serde(default)]
    pub downloader: DownloaderConfig,
    pub system_stats: Stats,
    pub simulator: Option<SimulatorConfig>,
    #[serde(default)]
    pub ota_installer: InstallerConfig,
    #[serde(default)]
    pub device_shadow: DeviceShadowConfig,
    #[serde(default)]
    pub action_redirections: HashMap<String, String>,
    #[serde(default)]
    pub ignore_actions_if_no_clients: bool,
    #[cfg(target_os = "linux")]
    pub logging: Option<JournalCtlConfig>,
    #[cfg(target_os = "android")]
    pub logging: Option<LogcatConfig>,
    pub precondition_checks: Option<PreconditionCheckerConfig>,
<<<<<<< HEAD
    pub bus: Option<BusConfig>,
=======
}

impl Config {
    /// Saves updated config onto disk
    pub fn write_file(&self, path: &PathBuf) -> Result<(), Error> {
        let mut writer = File::create(path)?;
        let toml = toml::to_string(&self)?;
        write!(&mut writer, "{toml}")?;

        Ok(())
    }
>>>>>>> 0e9e6a91
}<|MERGE_RESOLUTION|>--- conflicted
+++ resolved
@@ -6,8 +6,9 @@
 use std::time::Duration;
 use std::{collections::HashMap, fmt};
 
-use serde::de::{Error, Visitor};
-use serde::{Deserialize, Deserializer, Serialize};
+use serde::de::{self, Visitor};
+use serde::ser::{SerializeMap, SerializeSeq};
+use serde::{Deserialize, Deserializer, Serialize, Serializer};
 use serde_with::{serde_as, DurationSeconds};
 
 pub use crate::base::bridge::stream::MAX_BATCH_SIZE;
@@ -280,7 +281,7 @@
 
     fn visit_str<E>(self, value: &str) -> Result<Self::Value, E>
     where
-        E: Error,
+        E: de::Error,
     {
         Ok(Field { original: value.to_string(), renamed: None })
     }
@@ -293,7 +294,7 @@
         if let Some((renamed, original)) = entry {
             Ok(Field { original, renamed: Some(renamed) })
         } else {
-            Err(Error::custom("Expected a single key-value pair in the map"))
+            Err(de::Error::custom("Expected a single key-value pair in the map"))
         }
     }
 }
@@ -304,6 +305,22 @@
         D: Deserializer<'de>,
     {
         deserializer.deserialize_any(FieldVisitor)
+    }
+}
+
+impl Serialize for Field {
+    fn serialize<S>(&self, serializer: S) -> Result<S::Ok, S::Error>
+    where
+        S: Serializer,
+    {
+        match &self.renamed {
+            Some(renamed) => {
+                let mut map = serializer.serialize_map(Some(1))?;
+                map.serialize_entry(renamed, &self.original)?;
+                map.end()
+            }
+            None => serializer.serialize_str(&self.original),
+        }
     }
 }
 
@@ -324,11 +341,11 @@
 
     fn visit_str<E>(self, value: &str) -> Result<Self::Value, E>
     where
-        E: Error,
+        E: de::Error,
     {
         match value {
             "all" => Ok(SelectConfig::All),
-            _ => Err(Error::custom(r#"Expected the string "all""#)),
+            _ => Err(de::Error::custom(r#"Expected the string "all""#)),
         }
     }
 
@@ -354,13 +371,31 @@
     }
 }
 
-#[derive(Debug, Clone, Deserialize)]
+impl Serialize for SelectConfig {
+    fn serialize<S>(&self, serializer: S) -> Result<S::Ok, S::Error>
+    where
+        S: Serializer,
+    {
+        match self {
+            SelectConfig::All => serializer.serialize_str("all"),
+            SelectConfig::Fields(fields) => {
+                let mut seq = serializer.serialize_seq(Some(fields.len()))?;
+                for field in fields {
+                    seq.serialize_element(field)?;
+                }
+                seq.end()
+            }
+        }
+    }
+}
+
+#[derive(Debug, Clone, Deserialize, Serialize)]
 pub struct InputConfig {
     pub input_stream: String,
     pub select_fields: SelectConfig,
 }
 
-#[derive(Debug, Clone, Default, Deserialize, PartialEq)]
+#[derive(Debug, Clone, Default, Deserialize, Serialize, PartialEq)]
 #[serde(rename_all = "snake_case")]
 pub enum NoDataAction {
     #[default]
@@ -385,24 +420,24 @@
 
     fn visit_str<E>(self, value: &str) -> Result<Self::Value, E>
     where
-        E: Error,
+        E: de::Error,
     {
         match value {
             "on_new_data" => Ok(PushInterval::OnNewData),
-            _ => Err(Error::custom(r#"Expected the string "on_new_data""#)),
+            _ => Err(de::Error::custom(r#"Expected the string "on_new_data""#)),
         }
     }
 
     fn visit_u64<E>(self, secs: u64) -> Result<Self::Value, E>
     where
-        E: Error,
+        E: de::Error,
     {
         Ok(PushInterval::OnTimeout(Duration::from_secs(secs)))
     }
 
     fn visit_i64<E>(self, secs: i64) -> Result<Self::Value, E>
     where
-        E: Error,
+        E: de::Error,
     {
         self.visit_u64(secs as u64)
     }
@@ -417,7 +452,19 @@
     }
 }
 
-#[derive(Debug, Clone, Deserialize)]
+impl Serialize for PushInterval {
+    fn serialize<S>(&self, serializer: S) -> Result<S::Ok, S::Error>
+    where
+        S: Serializer,
+    {
+        match self {
+            PushInterval::OnNewData => serializer.serialize_str("on_new_data"),
+            PushInterval::OnTimeout(duration) => serializer.serialize_u64(duration.as_secs()),
+        }
+    }
+}
+
+#[derive(Debug, Clone, Deserialize, Serialize)]
 pub struct JoinConfig {
     pub name: String,
     pub construct_from: Vec<InputConfig>,
@@ -426,12 +473,12 @@
     pub publish_on_service_bus: bool,
 }
 
-#[derive(Debug, Clone, Deserialize)]
+#[derive(Debug, Clone, Deserialize, Serialize)]
 pub struct JoinerConfig {
     pub output_streams: Vec<JoinConfig>,
 }
 
-#[derive(Debug, Clone, Deserialize)]
+#[derive(Debug, Clone, Deserialize, Serialize)]
 pub struct BusConfig {
     pub port: u16,
     pub console_port: u16,
@@ -488,9 +535,7 @@
     #[cfg(target_os = "android")]
     pub logging: Option<LogcatConfig>,
     pub precondition_checks: Option<PreconditionCheckerConfig>,
-<<<<<<< HEAD
     pub bus: Option<BusConfig>,
-=======
 }
 
 impl Config {
@@ -502,5 +547,4 @@
 
         Ok(())
     }
->>>>>>> 0e9e6a91
 }