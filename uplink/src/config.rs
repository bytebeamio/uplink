--- conflicted
+++ resolved
@@ -256,13 +256,8 @@
     pub actions: Vec<ActionRoute>,
 }
 
-<<<<<<< HEAD
-#[derive(Debug, Clone, Deserialize, Serialize, Default)]
-pub struct Config {
-=======
 #[derive(Debug, Clone, Deserialize, Default)]
 pub struct DeviceConfig {
->>>>>>> 03564dad
     pub project_id: String,
     pub device_id: String,
     pub broker: String,
@@ -270,7 +265,7 @@
     pub authentication: Option<Authentication>,
 }
 
-#[derive(Debug, Clone, Deserialize, Default)]
+#[derive(Debug, Clone, Deserialize, Serialize, Default)]
 pub struct Config {
     #[serde(default)]
     pub console: ConsoleConfig,
