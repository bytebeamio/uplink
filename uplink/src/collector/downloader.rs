//! Contains the handler and definitions necessary to download files such as OTA updates, as notified by a download file [`Action`]
//!
//! The thread running [`Bridge`] forwards the appropriate `Action`s to the [`FileDownloader`].
//!
//! Download file `Action`s contain JSON formatted [`payload`] which can be deserialized into an object of type [`DownloadFile`].
//! This object contains information such as the `url` where the download file is accessible from, the `file_name` or `version` number
//! associated with the downloaded file and a field which must be updated with the location in file-system where the file is stored into.
//!
//! The `FileDownloader` also updates the state of a downloading `Action` using periodic [`ActionResponse`]s containing
//! progress information. On completion of a download, the received `Action`'s `payload` is updated to contain information
//! about where the file was downloaded into, within the file-system. This action is then sent back to bridge as part of
//! the final "Completed" response through use of the [`done_response`].
//!
//! As illustrated in the following diagram, the [`Bridge`] forwards download actions to the [`FileDownloader`] where it is downloaded and
//! intermediate [`ActionResponse`]s are sent back to bridge as progress notifications. On completion of a download, the action response
//! also includes a modified action with the [`done_response`], where the action received by the downloader is suitably modified to include
//! information such as the path into which the file was downloaded. As seen in the diagram, two actions with [`action_id`] `"1"` and `"3"` are
//! forwarded from bridge. In the case of `action_id = 1` we can see that 3 action responses containing progress information are sent back
//! to bridge and on completion of download, action response containing the done_response is also sent to the bridge from where it might be
//! forwarded with help of [`action_redirections`]. The same is repeated in the case of `action_id = 3`.
//!
//! ```text
//!                                 ┌──────────────┐
//!                                 │FileDownloader│
//!                                 └──────┬───────┘
//!                                        │
//!                          .recv_async() │
//!     ┌──────┐    ┌────────────────┐  1  │
//!     │Bridge├────►Receiver<Action>├────►├───────┐
//!     └───▲──┘    └───────┬────────┘     │       │
//!         │               │              ├───────┤
//!         │               │              │       | progress = x%
//!         │               │              ├───────┤
//!         │               │              ├-------┼-----┐
//!         │               │              │   1   │     '
//!         │               │     3        │       │     '
//!         │               └─────────────►├───────┤     ' done_response = Some(action)
//!         │                              │       │     '
//!         │                              ├───────┘     '
//!         └───────ActionResponse─────────┴-------------┘
//!                                                3
//! ```
//!
//! [`Bridge`]: crate::Bridge
//! [`action_id`]: Action#structfield.action_id
//! [`payload`]: Action#structfield.payload
//! [`done_response`]: ActionResponse#structfield.done_response
//! [`action_redirections`]: Config#structfield.action_redirections

use bytes::BytesMut;
use flume::Receiver;
use futures_util::{Future, StreamExt};
use human_bytes::human_bytes;
use log::{debug, error, info, trace, warn};
use reqwest::{Certificate, Client, ClientBuilder, Error as ReqwestError, Identity, Response};
use rsa::sha2::{Digest, Sha256};
use serde::{Deserialize, Serialize};
use tokio::time::{timeout_at, Instant};

use std::fs::{metadata, remove_dir_all, File};
use std::io;
use std::sync::Arc;
use std::time::Duration;
#[cfg(unix)]
use std::{
    fs::{create_dir, set_permissions, Permissions},
    path::Path,
};
use std::{io::Write, path::PathBuf};

use crate::{base::bridge::BridgeTx, config::DownloaderConfig, Action, ActionResponse, Config};

#[derive(thiserror::Error, Debug)]
pub enum Error {
    #[error("Serde error: {0}")]
    Serde(#[from] serde_json::Error),
    #[error("Error from reqwest: {0}")]
    Reqwest(#[from] ReqwestError),
    #[error("File io Error: {0}")]
    Io(#[from] std::io::Error),
    #[error("Empty file name")]
    EmptyFileName,
    #[error("Missing file path")]
    FilePathMissing,
    #[error("Download failed, content length zero")]
    EmptyFile,
    #[error("Downloaded file has unexpected checksum")]
    BadChecksum,
    #[error("Disk space is insufficient: {0}")]
    InsufficientDisk(String),
}

/// This struct contains the necessary components to download and store file as notified by a download file
/// [`Action`], while also sending periodic [`ActionResponse`]s to update progress and finally forwarding
/// the download [`Action`], updated with information regarding where the file is stored in the file-system
/// to the connected bridge application.
pub struct FileDownloader {
    config: DownloaderConfig,
    actions_rx: Receiver<Action>,
    action_id: String,
    bridge_tx: BridgeTx,
    client: Client,
    sequence: u32,
}

impl FileDownloader {
    /// Creates a handler for download actions within uplink and uses HTTP to download files.
    pub fn new(
        config: Arc<Config>,
        actions_rx: Receiver<Action>,
        bridge_tx: BridgeTx,
    ) -> Result<Self, Error> {
        // Authenticate with TLS certs from config
        let client_builder = ClientBuilder::new();
        let client = match &config.authentication {
            Some(certs) => {
                let ca = Certificate::from_pem(certs.ca_certificate.as_bytes())?;
                let mut buf = BytesMut::from(certs.device_private_key.as_bytes());
                buf.extend_from_slice(certs.device_certificate.as_bytes());
                // buf contains the private key and certificate of device
                let device = Identity::from_pem(&buf)?;
                client_builder.add_root_certificate(ca).identity(device)
            }
            None => client_builder,
        }
        .build()?;

        Ok(Self {
            config: config.downloader.clone(),
            actions_rx,
            client,
            bridge_tx,
            sequence: 0,
            action_id: String::default(),
        })
    }

    /// Spawn a thread to handle downloading files as notified by download actions and for forwarding the updated actions
    /// back to bridge for further processing, e.g. OTA update installation.
    #[tokio::main(flavor = "current_thread")]
    pub async fn start(mut self) {
        info!("Downloader thread is ready to receive download actions");
        loop {
            self.sequence = 0;
            let action = match self.actions_rx.recv_async().await {
                Ok(a) => a,
                Err(e) => {
                    error!("Downloader thread had to stop: {e}");
                    break;
                }
            };
            self.action_id = action.action_id.clone();
            let deadline = match &action.deadline {
                Some(d) => *d,
                _ => {
                    error!("Unconfigured deadline: {}", action.name);
                    continue;
                }
            };

            // NOTE: if download has timedout don't do anything, else ensure errors are forwarded after three retries

            match timeout_at(deadline, self.run(action)).await {
                Ok(Err(e)) => self.forward_error(e).await,
                Err(_) => error!("Last download has timedout"),
                _ => {}
            }
        }
    }

    // Forward errors as action response to bridge
    async fn forward_error(&mut self, err: Error) {
        let status =
            ActionResponse::failure(&self.action_id, err.to_string()).set_sequence(self.sequence());
        self.bridge_tx.send_action_response(status).await;
    }

    // A download must be retried with Range header when HTTP/reqwest errors are faced
    async fn continuous_retry(
        &mut self,
        url: &str,
        mut download: DownloadState,
    ) -> Result<(), Error> {
        let mut req = self.client.get(url).send();
        loop {
            match self.download(req, &mut download).await {
                Ok(_) => break,
<<<<<<< HEAD
                Err(Error::Reqwest(e)) => {
                    let status = ActionResponse::progress(&self.action_id, "Download Failed", 0)
                        .set_sequence(self.sequence())
                        .add_error(e.to_string());
                    self.bridge_tx.send_action_response(status).await;
                    error!("Download failed: {e}");
                }
=======
                Err(Error::Reqwest(e)) if !e.is_status() => error!("Download failed: {e}"),
>>>>>>> 88b0fba3
                Err(e) => return Err(e),
            }
            tokio::time::sleep(Duration::from_secs(1)).await;

            let range = download.retry_range();
            warn!("Retrying download; Continuing to download file from: {range}");
            req = self.client.get(url).header("Range", range).send();
        }

        Ok(())
    }

    // Accepts a download `Action` and performs necessary data extraction to actually download the file
    async fn run(&mut self, mut action: Action) -> Result<(), Error> {
        // Update action status for process initiated
        let status = ActionResponse::progress(&self.action_id, "Downloading", 0);
        let status = status.set_sequence(self.sequence());
        self.bridge_tx.send_action_response(status).await;

        // Ensure that directory for downloading file into, exists
        let mut download_path = self.config.path.clone();
        download_path.push(&action.name);

        #[cfg(unix)]
        self.create_dirs_with_perms(
            download_path.as_path(),
            std::os::unix::fs::PermissionsExt::from_mode(0o777),
        )?;

        #[cfg(not(unix))]
        std::fs::create_dir_all(&download_path)?;

        // Extract url information from action payload
        let mut update = match serde_json::from_str::<DownloadFile>(&action.payload)? {
            DownloadFile { file_name, .. } if file_name.is_empty() => {
                return Err(Error::EmptyFileName)
            }
            DownloadFile { content_length: 0, .. } => return Err(Error::EmptyFile),
            u => u,
        };

        self.check_disk_size(&update)?;

        let url = update.url.clone();

        // Create file to actually download into
        let (file, file_path) = self.create_file(&download_path, &update.file_name)?;

        // Retry downloading upto 3 times in case of connectivity issues
        // TODO: Error out for 1XX/3XX responses
        info!(
            "Downloading from {} into {}; size = {}",
            url,
            file_path.display(),
            human_bytes(update.content_length as f64)
        );
        let download = DownloadState {
            file,
            bytes_written: 0,
            bytes_downloaded: 0,
            percentage_downloaded: 0,
            content_length: update.content_length,
            start_instant: Instant::now(),
        };
        self.continuous_retry(&url, download).await?;

        // Update Action payload with `download_path`, i.e. downloaded file's location in fs
        update.insert_path(file_path.clone());
        update.verify_checksum()?;

        action.payload = serde_json::to_string(&update)?;
        let status = ActionResponse::done(&self.action_id, "Downloaded", Some(action));

        let status = status.set_sequence(self.sequence());
        self.bridge_tx.send_action_response(status).await;

        Ok(())
    }

    fn check_disk_size(&mut self, download: &DownloadFile) -> Result<(), Error> {
        let disk_free_space = fs2::free_space(&self.config.path)? as usize;

        let req_size = human_bytes(download.content_length as f64);
        let free_size = human_bytes(disk_free_space as f64);
        debug!("Download requires {req_size}; Disk free space is {free_size}");

        if download.content_length > disk_free_space {
            return Err(Error::InsufficientDisk(free_size));
        }

        Ok(())
    }

    #[cfg(unix)]
    /// Custom create_dir_all which sets permissions on each created directory, only works on unix
    fn create_dirs_with_perms(&self, path: &Path, perms: Permissions) -> std::io::Result<()> {
        let mut current_path = PathBuf::new();

        for component in path.components() {
            current_path.push(component);

            if !current_path.exists() {
                create_dir(&current_path)?;
                set_permissions(&current_path, perms.clone())?;
            }
        }

        Ok(())
    }

    /// Creates file to download into
    fn create_file(
        &self,
        download_path: &PathBuf,
        file_name: &str,
    ) -> Result<(File, PathBuf), Error> {
        let mut file_path = download_path.to_owned();
        file_path.push(file_name);
        // NOTE: if file_path is occupied by a directory due to previous working of uplink, remove it
        if let Ok(f) = metadata(&file_path) {
            if f.is_dir() {
                remove_dir_all(&file_path)?;
            }
        }
        let file = File::create(&file_path)?;
        #[cfg(unix)]
        file.set_permissions(std::os::unix::fs::PermissionsExt::from_mode(0o666))?;

        Ok((file, file_path))
    }

    /// Downloads from server and stores into file
    async fn download(
        &mut self,
        req: impl Future<Output = Result<Response, ReqwestError>>,
        download: &mut DownloadState,
    ) -> Result<(), Error> {
        let mut stream = req.await?.error_for_status()?.bytes_stream();

        // Download and store to disk by streaming as chunks
        while let Some(item) = stream.next().await {
            let chunk = item?;
            if let Some(percentage) = download.write_bytes(&chunk)? {
                //TODO: Simplify progress by reusing action_id and state
                //TODO: let response = self.response.progress(percentage);??
                let status = ActionResponse::progress(&self.action_id, "Downloading", percentage);
                let status = status.set_sequence(self.sequence());
                self.bridge_tx.send_action_response(status).await;
            }
        }

        info!("Firmware downloaded successfully");

        Ok(())
    }

    fn sequence(&mut self) -> u32 {
        self.sequence += 1;
        self.sequence
    }
}

/// Expected JSON format of data contained in the [`payload`] of a download file [`Action`]
///
/// [`payload`]: Action#structfield.payload
#[derive(Serialize, Deserialize, Clone, PartialEq, Eq, Debug)]
pub struct DownloadFile {
    url: String,
    #[serde(alias = "content-length")]
    content_length: usize,
    #[serde(alias = "version")]
    file_name: String,
    /// Path to location in fs where file will be stored
    pub download_path: Option<PathBuf>,
    /// Checksum that can be used to verify download was successful
    pub checksum: Option<String>,
}

impl DownloadFile {
    fn insert_path(&mut self, download_path: PathBuf) {
        self.download_path = Some(download_path);
    }

    fn verify_checksum(&self) -> Result<(), Error> {
        let Some(checksum) = &self.checksum else { return Ok(()) };
        let path = self.download_path.as_ref().expect("Downloader didn't set \"download_path\"");
        let mut file = File::open(path)?;
        let mut hasher = Sha256::new();
        io::copy(&mut file, &mut hasher)?;
        let hash = hasher.finalize();

        if checksum != &hex::encode(hash) {
            return Err(Error::BadChecksum);
        }

        Ok(())
    }
}

// A temporary structure to help us retry downloads
// that failed after partial completion.
struct DownloadState {
    file: File,
    bytes_written: usize,
    bytes_downloaded: usize,
    percentage_downloaded: u8,
    content_length: usize,
    start_instant: Instant,
}

impl DownloadState {
    fn write_bytes(&mut self, buf: &[u8]) -> Result<Option<u8>, Error> {
        self.bytes_downloaded += buf.len();
        self.file.write_all(buf)?;
        self.bytes_written = self.bytes_downloaded;
        let size = human_bytes(self.content_length as f64);

        // Calculate percentage on the basis of content_length
        let factor = self.bytes_downloaded as f32 / self.content_length as f32;
        let percentage = (99.99 * factor) as u8;

        // NOTE: ensure lesser frequency of action responses, once every percentage points
        if percentage > self.percentage_downloaded {
            self.percentage_downloaded = percentage;
            debug!(
                "Downloading: size = {size}, percentage = {percentage}, elapsed = {}s",
                self.start_instant.elapsed().as_secs()
            );

            Ok(Some(percentage))
        } else {
            trace!(
                "Downloading: size = {size}, percentage = {}, elapsed = {}s",
                self.percentage_downloaded,
                self.start_instant.elapsed().as_secs()
            );

            Ok(None)
        }
    }

    fn retry_range(&self) -> String {
        format!("bytes={}-{}", self.bytes_written, self.content_length)
    }
}

#[cfg(test)]
mod test {
    use flume::bounded;
    use serde_json::json;

    use std::{collections::HashMap, time::Duration};

    use super::*;
    use crate::{
        base::bridge::{DataTx, StatusTx},
        config::{ActionRoute, DownloaderConfig, MqttConfig},
    };

    const DOWNLOAD_DIR: &str = "/tmp/uplink_test";

    fn config(downloader: DownloaderConfig) -> Config {
        Config {
            broker: "localhost".to_owned(),
            port: 1883,
            device_id: "123".to_owned(),
            streams: HashMap::new(),
            mqtt: MqttConfig { max_packet_size: 1024 * 1024, ..Default::default() },
            downloader,
            ..Default::default()
        }
    }

    fn create_bridge() -> (BridgeTx, Receiver<ActionResponse>) {
        let (inner, _) = bounded(2);
        let data_tx = DataTx { inner };
        let (inner, status_rx) = bounded(2);
        let status_tx = StatusTx { inner };

        (BridgeTx { data_tx, status_tx }, status_rx)
    }

    // Prepare config
    fn test_config(test_name: &str) -> Config {
        let mut path = PathBuf::from(DOWNLOAD_DIR);
        path.push(test_name);
        let downloader_cfg = DownloaderConfig {
            actions: vec![ActionRoute {
                name: "firmware_update".to_owned(),
                timeout: Duration::from_secs(10),
            }],
            path,
        };
        config(downloader_cfg.clone())
    }

    #[test]
    // Test file downloading capabilities of FileDownloader by downloading the uplink logo from GitHub
    fn download_file() {
        // Ensure path exists
        std::fs::create_dir_all(DOWNLOAD_DIR).unwrap();
        let config = test_config("download_file");
        let mut downloader_path = config.downloader.path.clone();
        let (bridge_tx, status_rx) = create_bridge();

        // Create channels to forward and push actions on
        let (download_tx, download_rx) = bounded(1);
        let downloader = FileDownloader::new(Arc::new(config), download_rx, bridge_tx).unwrap();

        // Start FileDownloader in separate thread
        std::thread::spawn(|| downloader.start());

        // Create a firmware update action
        let download_update = DownloadFile {
            url: "https://github.com/bytebeamio/uplink/raw/main/docs/logo.png".to_string(),
            content_length: 296658,
            file_name: "test.txt".to_string(),
            download_path: None,
            checksum: None,
        };
        let mut expected_forward = download_update.clone();
        downloader_path.push("firmware_update");
        downloader_path.push("test.txt");
        expected_forward.download_path = Some(downloader_path);
        let download_action = Action {
            action_id: "1".to_string(),
            kind: "firmware_update".to_string(),
            name: "firmware_update".to_string(),
            payload: json!(download_update).to_string(),
            deadline: Some(Instant::now() + Duration::from_secs(60)),
        };

        std::thread::sleep(Duration::from_millis(10));

        // Send action to FileDownloader with Sender<Action>
        download_tx.try_send(download_action).unwrap();

        // Collect action_status and ensure it is as expected
        let status = status_rx.recv().unwrap();
        assert_eq!(status.state, "Downloading");
        let mut progress = 0;

        // Collect and ensure forwarded action contains expected info
        loop {
            let status = status_rx.recv().unwrap();

            assert!(progress <= status.progress);
            progress = status.progress;

            if status.is_done() {
                let fwd_action = status.done_response.unwrap();
                let fwd = serde_json::from_str(&fwd_action.payload).unwrap();
                assert_eq!(expected_forward, fwd);
                break;
            }
        }
    }

    #[test]
    // Once a file is downloaded FileDownloader must check it's checksum value against what is provided
    fn checksum_of_file() {
        // Ensure path exists
        std::fs::create_dir_all(DOWNLOAD_DIR).unwrap();
        let config = test_config("file_checksum");
        let (bridge_tx, status_rx) = create_bridge();

        // Create channels to forward and push action_status on
        let (download_tx, download_rx) = bounded(1);
        let downloader = FileDownloader::new(Arc::new(config), download_rx, bridge_tx).unwrap();

        // Start FileDownloader in separate thread
        std::thread::spawn(|| downloader.start());

        std::thread::sleep(Duration::from_millis(10));

        // Correct firmware update action
        let correct_update = DownloadFile {
            url: "https://github.com/bytebeamio/uplink/raw/main/docs/logo.png".to_string(),
            content_length: 296658,
            file_name: "logo.png".to_string(),
            download_path: None,
            checksum: Some(
                "e22d4a7cf60ad13bf885c6d84af2f884f0c044faf0ee40b2e3c81896b226b2fc".to_string(),
            ),
        };
        let correct_action = Action {
            action_id: "1".to_string(),
            kind: "firmware_update".to_string(),
            name: "firmware_update".to_string(),
            payload: json!(correct_update).to_string(),
            deadline: Some(Instant::now() + Duration::from_secs(100)),
        };

        // Send the correct action to FileDownloader
        download_tx.try_send(correct_action).unwrap();

        // Collect action_status and ensure it is as expected
        let status = status_rx.recv().unwrap();
        assert_eq!(status.state, "Downloading");
        let mut progress = 0;

        // Collect and ensure forwarded action contains expected info
        loop {
            let status = status_rx.recv().unwrap();

            assert!(progress <= status.progress);
            progress = status.progress;

            if status.is_done() {
                if status.state != "Downloaded" {
                    panic!("unexpected status={status:?}")
                }
                break;
            }
        }

        // Wrong firmware update action
        let wrong_update = DownloadFile {
            url: "https://github.com/bytebeamio/uplink/raw/main/docs/logo.png".to_string(),
            content_length: 296658,
            file_name: "logo.png".to_string(),
            download_path: None,
            checksum: Some("abcd1234efgh5678".to_string()),
        };
        let wrong_action = Action {
            action_id: "1".to_string(),
            kind: "firmware_update".to_string(),
            name: "firmware_update".to_string(),
            payload: json!(wrong_update).to_string(),
            deadline: Some(Instant::now() + Duration::from_secs(100)),
        };

        // Send the wrong action to FileDownloader
        download_tx.try_send(wrong_action).unwrap();

        // Collect action_status and ensure it is as expected
        let status = status_rx.recv().unwrap();
        assert_eq!(status.state, "Downloading");
        let mut progress = 0;

        // Collect and ensure forwarded action contains expected info
        loop {
            let status = status_rx.recv().unwrap();

            assert!(progress <= status.progress);
            progress = status.progress;

            if status.is_done() {
                assert!(status.is_failed());
                assert_eq!(status.errors, vec!["Downloaded file has unexpected checksum"]);
                break;
            }
        }
    }
}<|MERGE_RESOLUTION|>--- conflicted
+++ resolved
@@ -185,17 +185,13 @@
         loop {
             match self.download(req, &mut download).await {
                 Ok(_) => break,
-<<<<<<< HEAD
-                Err(Error::Reqwest(e)) => {
+                Err(Error::Reqwest(e)) if !e.is_status() => {
                     let status = ActionResponse::progress(&self.action_id, "Download Failed", 0)
                         .set_sequence(self.sequence())
                         .add_error(e.to_string());
                     self.bridge_tx.send_action_response(status).await;
                     error!("Download failed: {e}");
                 }
-=======
-                Err(Error::Reqwest(e)) if !e.is_status() => error!("Download failed: {e}"),
->>>>>>> 88b0fba3
                 Err(e) => return Err(e),
             }
             tokio::time::sleep(Duration::from_secs(1)).await;
