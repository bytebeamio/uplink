--- conflicted
+++ resolved
@@ -261,15 +261,10 @@
 #[derive(Serialize, Deserialize, Clone, PartialEq, Eq, Debug)]
 pub struct DownloadFile {
     url: String,
-<<<<<<< HEAD
     #[serde(alias = "content-length")]
-    content_length: usize,
-    #[serde(alias = "file_name")]
-    version: String,
-=======
+    content_length: usize,-
     #[serde(alias = "version")]
     file_name: String,
->>>>>>> 45ca5841
     /// Path to location in fs where file will be stored
     pub download_path: Option<String>,
 }
@@ -318,12 +313,8 @@
         // Create a firmware update action
         let download_update = DownloadFile {
             url: "https://github.com/bytebeamio/uplink/raw/main/docs/logo.png".to_string(),
-<<<<<<< HEAD
             content_length: 296658,
-            version: "1.0".to_string(),
-=======
             file_name: "test.txt".to_string(),
->>>>>>> 45ca5841
             download_path: None,
         };
         let mut expected_forward = download_update.clone();
@@ -356,7 +347,6 @@
 
         // Collect and ensure forwarded action contains expected info
         loop {
-<<<<<<< HEAD
             let status = match events_rx.recv().unwrap() {
                 Event::ActionResponse(status) => status,
                 e => unreachable!("Unexpected event: {e:#?}"),
@@ -373,19 +363,6 @@
             } else if status.is_failed() {
                 break;
             }
-=======
-            match dbg!(events_rx.recv().unwrap()) {
-                Event::ActionResponse(ActionResponse {
-                    done_response: Some(Action { payload, .. }),
-                    ..
-                }) => {
-                    let forward: DownloadFile = serde_json::from_str(&payload).unwrap();
-                    assert_eq!(forward, expected_forward);
-                    break;
-                }
-                Event::ActionResponse(response) if response.is_failed() => break,
-                _ => {}
-            }
         }
     }
 
@@ -438,7 +415,6 @@
         match download_tx.try_send(download_action).unwrap_err() {
             TrySendError::Full(_) => {}
             TrySendError::Disconnected(_) => panic!("Unexpected disconnect"),
->>>>>>> 45ca5841
         }
     }
 }