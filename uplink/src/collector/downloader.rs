//! Contains the handler and definitions necessary to download files such as OTA updates, as notified by a download file [`Action`]
//!
//! The thread running [`Bridge`] forwards the appropriate `Action`s to the [`FileDownloader`].
//!
//! Download file `Action`s contain JSON formatted [`payload`] which can be deserialized into an object of type [`DownloadFile`].
//! This object contains information such as the `url` where the download file is accessible from, the `file_name` or `version` number
//! associated with the downloaded file and a field which must be updated with the location in file-system where the file is stored into.
//!
//! The `FileDownloader` also updates the state of a downloading `Action` using periodic [`ActionResponse`]s containing
//! progress information. On completion of a download, the received `Action`'s `payload` is updated to contain information
//! about where the file was downloaded into, within the file-system. This action is then sent back to bridge as part of
//! the final "Completed" response through use of the [`done_response`].
//!
//! As illustrated in the following diagram, the [`Bridge`] forwards download actions to the [`FileDownloader`] where it is downloaded and
//! intermediate [`ActionResponse`]s are sent back to bridge as progress notifications. On completion of a download, the action response
//! also includes a modified action with the [`done_response`], where the action received by the downloader is suitably modified to include
//! information such as the path into which the file was downloaded. As seen in the diagram, two actions with [`action_id`] `"1"` and `"3"` are
//! forwarded from bridge. In the case of `action_id = 1` we can see that 3 action responses containing progress information are sent back
//! to bridge and on completion of download, action response containing the done_response is also sent to the bridge from where it might be
//! forwarded with help of [`action_redirections`]. The same is repeated in the case of `action_id = 3`.
//!
//! ```text
//!                                 ┌──────────────┐
//!                                 │FileDownloader│
//!                                 └──────┬───────┘
//!                                        │
//!                          .recv_async() │
//!     ┌──────┐    ┌────────────────┐  1  │
//!     │Bridge├────►Receiver<Action>├────►├───────┐
//!     └───▲──┘    └───────┬────────┘     │       │
//!         │               │              ├───────┤
//!         │               │              │       | progress = x%
//!         │               │              ├───────┤
//!         │               │              ├-------┼-----┐
//!         │               │              │   1   │     '
//!         │               │     3        │       │     '
//!         │               └─────────────►├───────┤     ' done_response = Some(action)
//!         │                              │       │     '
//!         │                              ├───────┘     '
//!         └───────ActionResponse─────────┴-------------┘
//!                                                3
//! ```
//!
//! [`Bridge`]: crate::Bridge
//! [`action_id`]: Action#structfield.action_id
//! [`payload`]: Action#structfield.payload
//! [`done_response`]: ActionResponse#structfield.done_response
//! [`action_redirections`]: Config#structfield.action_redirections

use bytes::BytesMut;
use flume::{Receiver, Sender};
use futures_util::StreamExt;
use human_bytes::human_bytes;
use log::{debug, error, info, trace, warn};
use reqwest::{Certificate, Client, ClientBuilder, Error as ReqwestError, Identity};
use rsa::sha2::{Digest, Sha256};
use serde::{Deserialize, Serialize};
use tokio::select;
use tokio::time::{timeout_at, Instant};

use std::fs::{metadata, read, remove_dir_all, remove_file, write, File};
use std::io;
use std::sync::Arc;
use std::time::Duration;
#[cfg(unix)]
use std::{
    fs::{create_dir, set_permissions, Permissions},
    path::Path,
};
use std::{io::Write, path::PathBuf};

use crate::{base::bridge::BridgeTx, config::DownloaderConfig, Action, ActionResponse, Config};

#[derive(thiserror::Error, Debug)]
pub enum Error {
    #[error("Serde error: {0}")]
    Serde(#[from] serde_json::Error),
    #[error("Error from reqwest: {0}")]
    Reqwest(#[from] ReqwestError),
    #[error("File io Error: {0}")]
    Io(#[from] std::io::Error),
    #[error("Empty file name")]
    EmptyFileName,
    #[error("Missing file path")]
    FilePathMissing,
    #[error("Download failed, content length zero")]
    EmptyFile,
    #[error("Downloaded file has unexpected checksum")]
    BadChecksum,
    #[error("Disk space is insufficient: {0}")]
    InsufficientDisk(String),
    #[error("Save file is corrupted")]
    BadSave,
    #[error("Save file doesn't exist")]
    NoSave,
}

/// This struct contains the necessary components to download and store file as notified by a download file
/// [`Action`], while also sending periodic [`ActionResponse`]s to update progress and finally forwarding
/// the download [`Action`], updated with information regarding where the file is stored in the file-system
/// to the connected bridge application.
pub struct FileDownloader {
    config: DownloaderConfig,
    actions_rx: Receiver<Action>,
    action_id: String,
    bridge_tx: BridgeTx,
    client: Client,
    sequence: u32,
    shutdown_rx: Receiver<DownloaderShutdown>,
}

impl FileDownloader {
    /// Creates a handler for download actions within uplink and uses HTTP to download files.
    pub fn new(
        config: Arc<Config>,
        actions_rx: Receiver<Action>,
        bridge_tx: BridgeTx,
        shutdown_rx: Receiver<DownloaderShutdown>,
    ) -> Result<Self, Error> {
        // Authenticate with TLS certs from config
        let client_builder = ClientBuilder::new();
        let client = match &config.authentication {
            Some(certs) => {
                let ca = Certificate::from_pem(certs.ca_certificate.as_bytes())?;
                let mut buf = BytesMut::from(certs.device_private_key.as_bytes());
                buf.extend_from_slice(certs.device_certificate.as_bytes());
                // buf contains the private key and certificate of device
                let device = Identity::from_pem(&buf)?;
                client_builder.add_root_certificate(ca).identity(device)
            }
            None => client_builder,
        }
        .build()?;

        Ok(Self {
            config: config.downloader.clone(),
            actions_rx,
            client,
            bridge_tx,
            sequence: 0,
            action_id: String::default(),
            shutdown_rx,
        })
    }

    /// Spawn a thread to handle downloading files as notified by download actions and for forwarding the updated actions
    /// back to bridge for further processing, e.g. OTA update installation.
    #[tokio::main(flavor = "current_thread")]
    pub async fn start(mut self) {
        self.reload().await;

        info!("Downloader thread is ready to receive download actions");
        loop {
            self.sequence = 0;
            let action = match self.actions_rx.recv_async().await {
                Ok(a) => a,
                Err(e) => {
                    error!("Downloader thread had to stop: {e}");
                    break;
                }
            };
            self.action_id = action.action_id.clone();

            let state = match DownloadState::prepare(action, &self.config).await {
                Ok(d) => d,
                Err(e) => {
                    self.forward_error(e).await;
                    continue;
                }
            };

            // Update action status for process initiated
            self.forward_progress(0).await;

            if let Err(e) = self.download(state).await {
                self.forward_error(e).await;
            }
        }
    }

    // reloads a download if it wasn't completed during the previous run of uplink
    async fn reload(&mut self) {
        let state = match DownloadState::load(&self.config) {
            Ok(s) => s,
            Err(Error::NoSave) => return,
            Err(e) => {
                warn!("Couldn't reload current_download: {e}");
                return;
            }
        };

        if let Err(e) = self.download(state).await {
            self.forward_error(e).await;
        }
    }

    // Forward errors as action response to bridge
    async fn forward_error(&mut self, err: Error) {
        let status =
            ActionResponse::failure(&self.action_id, err.to_string()).set_sequence(self.sequence());
        self.bridge_tx.send_action_response(status).await;
    }

<<<<<<< HEAD
    // Forward progress as action response to bridge
    async fn forward_progress(&mut self, progress: u8) {
        let status = ActionResponse::progress(&self.action_id, "Downloading", progress);
=======
    // A download must be retried with Range header when HTTP/reqwest errors are faced
    async fn continuous_retry(
        &mut self,
        url: &str,
        mut download: DownloadState,
    ) -> Result<(), Error> {
        let mut req = self.client.get(url).send();
        loop {
            match self.download(req, &mut download).await {
                Ok(_) => break,
                Err(Error::Reqwest(e)) if !e.is_status() => {
                    let status = ActionResponse::progress(&self.action_id, "Download Failed", 0)
                        .set_sequence(self.sequence())
                        .add_error(e.to_string());
                    self.bridge_tx.send_action_response(status).await;
                    error!("Download failed: {e}");
                }
                Err(e) => return Err(e),
            }
            tokio::time::sleep(Duration::from_secs(1)).await;

            let range = download.retry_range();
            warn!("Retrying download; Continuing to download file from: {range}");
            req = self.client.get(url).header("Range", range).send();
        }

        Ok(())
    }

    // Accepts a download `Action` and performs necessary data extraction to actually download the file
    async fn run(&mut self, mut action: Action) -> Result<(), Error> {
        // Update action status for process initiated
        let status = ActionResponse::progress(&self.action_id, "Downloading", 0);
>>>>>>> 155fbaa3
        let status = status.set_sequence(self.sequence());
        self.bridge_tx.send_action_response(status).await;
    }

    // Accepts `DownloadState`, sets a timeout for the action, saves action for restart
    async fn download(&mut self, mut state: DownloadState) -> Result<(), Error> {
        let shutdown_rx = self.shutdown_rx.clone();
        let deadline = *state.current.action.deadline.as_ref().unwrap();

        select! {
            o = timeout_at(deadline, self.continuous_retry(&mut state)) => {
                // NOTE: if download has timedout don't do anything
                match o {
                    Ok(r) => r?,
                    Err(_) => error!("Last download has timedout"),
                }
            }

            _ = shutdown_rx.recv_async() => {
                if let Err(e) = state.save(&self.config) {
                    error!("Error saving current_download: {e}");
                }
            }
        }

        state.current.meta.verify_checksum()?;
        info!("Firmware downloaded successfully");

        let mut action = state.current.action;
        action.payload = serde_json::to_string(&state.current.meta)?;
        let status = ActionResponse::done(&self.action_id, "Downloaded", Some(action))
            .set_sequence(self.sequence());
        self.bridge_tx.send_action_response(status).await;

        Ok(())
    }

    // A download must be retried with Range header when HTTP/reqwest errors are faced
    async fn continuous_retry(&mut self, state: &mut DownloadState) -> Result<(), Error> {
        'outer: loop {
            let mut req = self.client.get(state.url());
            if let Some(range) = state.retry_range() {
                req = req.header("Range", &range);
                warn!("Retrying download; Continuing to download file from: {range}");
            }

            let mut stream = req.send().await?.error_for_status()?.bytes_stream();
            // Download and store to disk by streaming as chunks
            loop {
                let item = match stream.next().await {
                    Some(item) => item,
                    _ => break 'outer, // NOTE: because of https://rust-lang.github.io/rust-clippy/master/index.html#/never_loop
                };
                let chunk = match item {
                    Ok(c) => c,
                    Err(e) => {
                        error!("Download failed: {e}");
                        tokio::time::sleep(Duration::from_secs(1)).await;
                        continue 'outer;
                    }
                };
                if let Some(percentage) = state.write_bytes(&chunk)? {
                    self.forward_progress(percentage).await;
                }
            }
        }

        Ok(())
    }

    fn sequence(&mut self) -> u32 {
        self.sequence += 1;
        self.sequence
    }
}

fn check_disk_size(download: &DownloadFile, config: &DownloaderConfig) -> Result<(), Error> {
    let disk_free_space = fs2::free_space(&config.path)? as usize;

    let req_size = human_bytes(download.content_length as f64);
    let free_size = human_bytes(disk_free_space as f64);
    debug!("Download requires {req_size}; Disk free space is {free_size}");

    if download.content_length > disk_free_space {
        return Err(Error::InsufficientDisk(free_size));
    }

    Ok(())
}

#[cfg(unix)]
/// Custom create_dir_all which sets permissions on each created directory, only works on unix
fn create_dirs_with_perms(path: &Path, perms: Permissions) -> std::io::Result<()> {
    let mut current_path = PathBuf::new();

    for component in path.components() {
        current_path.push(component);

        if !current_path.exists() {
            create_dir(&current_path)?;
            set_permissions(&current_path, perms.clone())?;
        }
    }

    Ok(())
}

/// Expected JSON format of data contained in the [`payload`] of a download file [`Action`]
///
/// [`payload`]: Action#structfield.payload
#[derive(Serialize, Deserialize, Clone, PartialEq, Eq, Debug)]
pub struct DownloadFile {
    url: String,
    #[serde(alias = "content-length")]
    content_length: usize,
    #[serde(alias = "version")]
    file_name: String,
    /// Path to location in fs where file will be stored
    pub download_path: Option<PathBuf>,
    /// Checksum that can be used to verify download was successful
    pub checksum: Option<String>,
}

impl DownloadFile {
    fn verify_checksum(&self) -> Result<(), Error> {
        let Some(checksum) = &self.checksum else { return Ok(()) };
        let path = self.download_path.as_ref().expect("Downloader didn't set \"download_path\"");
        let mut file = File::open(path)?;
        let mut hasher = Sha256::new();
        io::copy(&mut file, &mut hasher)?;
        let hash = hasher.finalize();

        if checksum != &hex::encode(hash) {
            return Err(Error::BadChecksum);
        }

        Ok(())
    }
}

#[derive(Clone, Debug, Serialize, Deserialize)]
struct CurrentDownload {
    action: Action,
    meta: DownloadFile,
    time_left: Option<Duration>,
}

// A temporary structure to help us retry downloads
// that failed after partial completion.
#[derive(Debug)]
struct DownloadState {
    current: CurrentDownload,
    file: File,
    bytes_written: usize,
    percentage_downloaded: u8,
    start: Instant,
}

impl DownloadState {
    fn load(config: &DownloaderConfig) -> Result<Self, Error> {
        let mut path = config.path.clone();
        path.push("current_download");

        if !path.exists() {
            return Err(Error::NoSave);
        }

        let read = read(&path)?;
        let mut current: CurrentDownload = serde_json::from_slice(&read)?;
        // Calculate deadline based on written time left
        current.action.deadline = current.time_left.map(|t| Instant::now() + t);

        let file = File::open(current.meta.download_path.as_ref().unwrap())?;
        let bytes_written = file.metadata()?.len() as usize;

        remove_file(path)?;

        Ok(DownloadState {
            current,
            file,
            bytes_written,
            percentage_downloaded: 0,
            start: Instant::now(),
        })
    }

    fn save(&self, config: &DownloaderConfig) -> Result<(), Error> {
        if self.bytes_written == self.current.meta.content_length {
            return Ok(());
        }

        let mut current = self.current.clone();
        // Calculate time left based on deadline
        current.time_left = current.action.deadline.map(|t| t.duration_since(Instant::now()));
        let json = serde_json::to_vec(&current)?;

        let mut path = config.path.clone();
        path.push("current_download");
        write(path, json)?;

        Ok(())
    }

    fn retry_range(&self) -> Option<String> {
        if self.bytes_written == 0 {
            return None;
        }

        Some(format!("bytes={}-{}", self.bytes_written, self.current.meta.content_length))
    }

    async fn prepare(action: Action, config: &DownloaderConfig) -> Result<Self, Error> {
        // Ensure that directory for downloading file into, exists
        let mut download_path = config.path.clone();
        download_path.push(&action.name);

        #[cfg(unix)]
        create_dirs_with_perms(
            download_path.as_path(),
            std::os::unix::fs::PermissionsExt::from_mode(0o777),
        )?;

        #[cfg(not(unix))]
        std::fs::create_dir_all(&download_path)?;

        // Extract url information from action payload
        let mut meta = match serde_json::from_str::<DownloadFile>(&action.payload)? {
            DownloadFile { file_name, .. } if file_name.is_empty() => {
                return Err(Error::EmptyFileName)
            }
            DownloadFile { content_length: 0, .. } => return Err(Error::EmptyFile),
            u => u,
        };

        check_disk_size(&meta, config)?;

        // Create file to actually download into
        let mut file_path = download_path.to_owned();
        file_path.push(&meta.file_name);

        // NOTE: if file_path is occupied by a directory due to previous working of uplink, remove it
        if let Ok(f) = metadata(&file_path) {
            if f.is_dir() {
                remove_dir_all(&file_path)?;
            }
        }
        let file = File::create(&file_path)?;
        #[cfg(unix)]
        file.set_permissions(std::os::unix::fs::PermissionsExt::from_mode(0o666))?;

        // Retry downloading upto 3 times in case of connectivity issues
        // TODO: Error out for 1XX/3XX responses
        info!(
            "Downloading from {} into {}; size = {}",
            meta.url,
            file_path.display(),
            human_bytes(meta.content_length as f64)
        );
        meta.download_path = Some(file_path);
        let current = CurrentDownload { action, meta, time_left: None };

        Ok(Self {
            current,
            file,
            bytes_written: 0,
            percentage_downloaded: 0,
            start: Instant::now(),
        })
    }

    fn write_bytes(&mut self, buf: &[u8]) -> Result<Option<u8>, Error> {
        let bytes_downloaded = buf.len();
        self.file.write_all(buf)?;
        self.bytes_written += bytes_downloaded;
        let size = human_bytes(self.current.meta.content_length as f64);

        // Calculate percentage on the basis of content_length
        let factor = self.bytes_written as f32 / self.current.meta.content_length as f32;
        let percentage = (99.99 * factor) as u8;

        // NOTE: ensure lesser frequency of action responses, once every percentage points
        if percentage > self.percentage_downloaded {
            self.percentage_downloaded = percentage;
            debug!(
                "Downloading: size = {size}, percentage = {percentage}, elapsed = {}s",
                self.start.elapsed().as_secs()
            );

            Ok(Some(percentage))
        } else {
            trace!(
                "Downloading: size = {size}, percentage = {}, elapsed = {}s",
                self.percentage_downloaded,
                self.start.elapsed().as_secs()
            );

            Ok(None)
        }
    }

    fn url(&self) -> &str {
        &self.current.meta.url
    }
}

/// Command to remotely trigger `Downloader` shutdown
pub struct DownloaderShutdown;

/// Handle to send control messages to `Downloader`
#[derive(Debug, Clone)]
pub struct CtrlTx {
    pub(crate) inner: Sender<DownloaderShutdown>,
}

impl CtrlTx {
    /// Triggers shutdown of `Downloader`
    pub async fn trigger_shutdown(&self) {
        self.inner.send_async(DownloaderShutdown).await.unwrap()
    }
}

#[cfg(test)]
mod test {
    use flume::bounded;
    use serde_json::json;

    use std::{collections::HashMap, time::Duration};

    use super::*;
    use crate::{
        base::bridge::{DataTx, StatusTx},
        config::{ActionRoute, DownloaderConfig, MqttConfig},
    };

    const DOWNLOAD_DIR: &str = "/tmp/uplink_test";

    fn config(downloader: DownloaderConfig) -> Config {
        Config {
            broker: "localhost".to_owned(),
            port: 1883,
            device_id: "123".to_owned(),
            streams: HashMap::new(),
            mqtt: MqttConfig { max_packet_size: 1024 * 1024, ..Default::default() },
            downloader,
            ..Default::default()
        }
    }

    fn create_bridge() -> (BridgeTx, Receiver<ActionResponse>) {
        let (inner, _) = bounded(2);
        let data_tx = DataTx { inner };
        let (inner, status_rx) = bounded(2);
        let status_tx = StatusTx { inner };

        (BridgeTx { data_tx, status_tx }, status_rx)
    }

    // Prepare config
    fn test_config(test_name: &str) -> Config {
        let mut path = PathBuf::from(DOWNLOAD_DIR);
        path.push(test_name);
        let downloader_cfg = DownloaderConfig {
            actions: vec![ActionRoute {
                name: "firmware_update".to_owned(),
                timeout: Duration::from_secs(10),
            }],
            path,
        };
        config(downloader_cfg.clone())
    }

    #[test]
    // Test file downloading capabilities of FileDownloader by downloading the uplink logo from GitHub
    fn download_file() {
        // Ensure path exists
        std::fs::create_dir_all(DOWNLOAD_DIR).unwrap();
        let config = test_config("download_file");
        let mut downloader_path = config.downloader.path.clone();
        let (bridge_tx, status_rx) = create_bridge();

        // Create channels to forward and push actions on
        let (download_tx, download_rx) = bounded(1);
        let (_, ctrl_rx) = bounded(1);
        let downloader =
            FileDownloader::new(Arc::new(config), download_rx, bridge_tx, ctrl_rx).unwrap();

        // Start FileDownloader in separate thread
        std::thread::spawn(|| downloader.start());

        // Create a firmware update action
        let download_update = DownloadFile {
            url: "https://github.com/bytebeamio/uplink/raw/main/docs/logo.png".to_string(),
            content_length: 296658,
            file_name: "test.txt".to_string(),
            download_path: None,
            checksum: None,
        };
        let mut expected_forward = download_update.clone();
        downloader_path.push("firmware_update");
        downloader_path.push("test.txt");
        expected_forward.download_path = Some(downloader_path);
        let download_action = Action {
            action_id: "1".to_string(),
            name: "firmware_update".to_string(),
            payload: json!(download_update).to_string(),
            deadline: Some(Instant::now() + Duration::from_secs(60)),
        };

        std::thread::sleep(Duration::from_millis(10));

        // Send action to FileDownloader with Sender<Action>
        download_tx.try_send(download_action).unwrap();

        // Collect action_status and ensure it is as expected
        let status = status_rx.recv().unwrap();
        assert_eq!(status.state, "Downloading");
        let mut progress = 0;

        // Collect and ensure forwarded action contains expected info
        loop {
            let status = status_rx.recv().unwrap();

            assert!(progress <= status.progress);
            progress = status.progress;

            if status.is_done() {
                let fwd_action = status.done_response.unwrap();
                let fwd = serde_json::from_str(&fwd_action.payload).unwrap();
                assert_eq!(expected_forward, fwd);
                break;
            }
        }
    }

    #[test]
    // Once a file is downloaded FileDownloader must check it's checksum value against what is provided
    fn checksum_of_file() {
        // Ensure path exists
        std::fs::create_dir_all(DOWNLOAD_DIR).unwrap();
        let config = test_config("file_checksum");
        let (bridge_tx, status_rx) = create_bridge();

        // Create channels to forward and push action_status on
        let (download_tx, download_rx) = bounded(1);
        let (_, ctrl_rx) = bounded(1);
        let downloader =
            FileDownloader::new(Arc::new(config), download_rx, bridge_tx, ctrl_rx).unwrap();

        // Start FileDownloader in separate thread
        std::thread::spawn(|| downloader.start());

        std::thread::sleep(Duration::from_millis(10));

        // Correct firmware update action
        let correct_update = DownloadFile {
            url: "https://github.com/bytebeamio/uplink/raw/main/docs/logo.png".to_string(),
            content_length: 296658,
            file_name: "logo.png".to_string(),
            download_path: None,
            checksum: Some(
                "e22d4a7cf60ad13bf885c6d84af2f884f0c044faf0ee40b2e3c81896b226b2fc".to_string(),
            ),
        };
        let correct_action = Action {
            action_id: "1".to_string(),
            name: "firmware_update".to_string(),
            payload: json!(correct_update).to_string(),
            deadline: Some(Instant::now() + Duration::from_secs(100)),
        };

        // Send the correct action to FileDownloader
        download_tx.try_send(correct_action).unwrap();

        // Collect action_status and ensure it is as expected
        let status = status_rx.recv().unwrap();
        assert_eq!(status.state, "Downloading");
        let mut progress = 0;

        // Collect and ensure forwarded action contains expected info
        loop {
            let status = status_rx.recv().unwrap();

            assert!(progress <= status.progress);
            progress = status.progress;

            if status.is_done() {
                if status.state != "Downloaded" {
                    panic!("unexpected status={status:?}")
                }
                break;
            }
        }

        // Wrong firmware update action
        let wrong_update = DownloadFile {
            url: "https://github.com/bytebeamio/uplink/raw/main/docs/logo.png".to_string(),
            content_length: 296658,
            file_name: "logo.png".to_string(),
            download_path: None,
            checksum: Some("abcd1234efgh5678".to_string()),
        };
        let wrong_action = Action {
            action_id: "1".to_string(),
            name: "firmware_update".to_string(),
            payload: json!(wrong_update).to_string(),
            deadline: Some(Instant::now() + Duration::from_secs(100)),
        };

        // Send the wrong action to FileDownloader
        download_tx.try_send(wrong_action).unwrap();

        // Collect action_status and ensure it is as expected
        let status = status_rx.recv().unwrap();
        assert_eq!(status.state, "Downloading");
        let mut progress = 0;

        // Collect and ensure forwarded action contains expected info
        loop {
            let status = status_rx.recv().unwrap();

            assert!(progress <= status.progress);
            progress = status.progress;

            if status.is_done() {
                assert!(status.is_failed());
                assert_eq!(status.errors, vec!["Downloaded file has unexpected checksum"]);
                break;
            }
        }
    }
}<|MERGE_RESOLUTION|>--- conflicted
+++ resolved
@@ -201,46 +201,10 @@
         self.bridge_tx.send_action_response(status).await;
     }
 
-<<<<<<< HEAD
     // Forward progress as action response to bridge
     async fn forward_progress(&mut self, progress: u8) {
-        let status = ActionResponse::progress(&self.action_id, "Downloading", progress);
-=======
-    // A download must be retried with Range header when HTTP/reqwest errors are faced
-    async fn continuous_retry(
-        &mut self,
-        url: &str,
-        mut download: DownloadState,
-    ) -> Result<(), Error> {
-        let mut req = self.client.get(url).send();
-        loop {
-            match self.download(req, &mut download).await {
-                Ok(_) => break,
-                Err(Error::Reqwest(e)) if !e.is_status() => {
-                    let status = ActionResponse::progress(&self.action_id, "Download Failed", 0)
-                        .set_sequence(self.sequence())
-                        .add_error(e.to_string());
-                    self.bridge_tx.send_action_response(status).await;
-                    error!("Download failed: {e}");
-                }
-                Err(e) => return Err(e),
-            }
-            tokio::time::sleep(Duration::from_secs(1)).await;
-
-            let range = download.retry_range();
-            warn!("Retrying download; Continuing to download file from: {range}");
-            req = self.client.get(url).header("Range", range).send();
-        }
-
-        Ok(())
-    }
-
-    // Accepts a download `Action` and performs necessary data extraction to actually download the file
-    async fn run(&mut self, mut action: Action) -> Result<(), Error> {
-        // Update action status for process initiated
-        let status = ActionResponse::progress(&self.action_id, "Downloading", 0);
->>>>>>> 155fbaa3
-        let status = status.set_sequence(self.sequence());
+        let status = ActionResponse::progress(&self.action_id, "Downloading", progress)
+            .set_sequence(self.sequence());
         self.bridge_tx.send_action_response(status).await;
     }
 
@@ -250,13 +214,11 @@
         let deadline = *state.current.action.deadline.as_ref().unwrap();
 
         select! {
-            o = timeout_at(deadline, self.continuous_retry(&mut state)) => {
-                // NOTE: if download has timedout don't do anything
-                match o {
-                    Ok(r) => r?,
-                    Err(_) => error!("Last download has timedout"),
-                }
-            }
+            // NOTE: if download has timedout don't do anything
+            o = timeout_at(deadline, self.continuous_retry(&mut state)) => match o {
+                Ok(r) => r?,
+                Err(_) => error!("Last download has timedout"),
+            },
 
             _ = shutdown_rx.recv_async() => {
                 if let Err(e) = state.save(&self.config) {
@@ -295,11 +257,17 @@
                 };
                 let chunk = match item {
                     Ok(c) => c,
-                    Err(e) => {
+                    Err(e) if !e.is_status() => {
+                        let status =
+                            ActionResponse::progress(&self.action_id, "Download Failed", 0)
+                                .set_sequence(self.sequence())
+                                .add_error(e.to_string());
+                        self.bridge_tx.send_action_response(status).await;
                         error!("Download failed: {e}");
                         tokio::time::sleep(Duration::from_secs(1)).await;
                         continue 'outer;
                     }
+                    Err(e) => return Err(Error::Reqwest(e)),
                 };
                 if let Some(percentage) = state.write_bytes(&chunk)? {
                     self.forward_progress(percentage).await;
