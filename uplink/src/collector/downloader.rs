//! Contains the handler and definitions necessary to download files such as OTA updates, as notified by a download file [`Action`]
//!
//! The thread running [`Bridge`] forwards the appropriate `Action`s to the [`FileDownloader`].
//!
//! Download file `Action`s contain JSON formatted [`payload`] which can be deserialized into an object of type [`DownloadFile`].
//! This object contains information such as the `url` where the download file is accessible from, the `file_name` or `version` number
//! associated with the downloaded file and a field which must be updated with the location in file-system where the file is stored into.
//!
//! The `FileDownloader` also updates the state of a downloading `Action` using periodic [`ActionResponse`]s containing
//! progress information. On completion of a download, the received `Action`'s `payload` is updated to contain information
//! about where the file was downloaded into, within the file-system. This action is then sent back to bridge as part of
//! the final "Completed" response through use of the [`done_response`].
//!
//! As illustrated in the following diagram, the [`Bridge`] forwards download actions to the [`FileDownloader`] where it is downloaded and
//! intermediate [`ActionResponse`]s are sent back to bridge as progress notifications. On completion of a download, the action response
//! also includes a modified action with the [`done_response`], where the action received by the downloader is suitably modified to include
//! information such as the path into which the file was downloaded. As seen in the diagram, two actions with [`action_id`] `"1"` and `"3"` are
//! forwarded from bridge. In the case of `action_id = 1` we can see that 3 action responses containing progress information are sent back
//! to bridge and on completion of download, action response containing the done_response is also sent to the bridge from where it might be
//! forwarded with help of [`action_redirections`]. The same is repeated in the case of `action_id = 3`.
//!
//! ```text
//!                                 ┌──────────────┐
//!                                 │FileDownloader│
//!                                 └──────┬───────┘
//!                                        │
//!                          .recv_async() │
//!     ┌──────┐    ┌────────────────┐  1  │
//!     │Bridge├────►Receiver<Action>├────►├───────┐
//!     └───▲──┘    └───────┬────────┘     │       │
//!         │               │              ├───────┤
//!         │               │              │       | progress = x%
//!         │               │              ├───────┤
//!         │               │              ├-------┼-----┐
//!         │               │              │   1   │     '
//!         │               │     3        │       │     '
//!         │               └─────────────►├───────┤     ' done_response = Some(action)
//!         │                              │       │     '
//!         │                              ├───────┘     '
//!         └───────ActionResponse─────────┴-------------┘
//!                                                3
//! ```
//!
//! [`Bridge`]: crate::Bridge
//! [`action_id`]: Action#structfield.action_id
//! [`payload`]: Action#structfield.payload
//! [`done_response`]: ActionResponse#structfield.done_response
//! [`action_redirections`]: Config#structfield.action_redirections

use bytes::BytesMut;
use flume::Receiver;
use futures_util::StreamExt;
use human_bytes::human_bytes;
use log::{debug, error, info, trace, warn};
use reqwest::{Certificate, Client, ClientBuilder, Identity, Response};
use serde::{Deserialize, Serialize};
use tokio::time::timeout;

use std::collections::HashMap;
use std::fs::{metadata, remove_dir_all, File};
use std::sync::Arc;
use std::time::{Duration, Instant};
#[cfg(unix)]
use std::{
    fs::{create_dir, set_permissions, Permissions},
    path::Path,
};
use std::{io::Write, path::PathBuf};

use crate::base::bridge::BridgeTx;
use crate::base::DownloaderConfig;
use crate::{Action, ActionResponse, Config};

#[derive(thiserror::Error, Debug)]
pub enum Error {
    #[error("Serde error: {0}")]
    Serde(#[from] serde_json::Error),
    #[error("Error from reqwest: {0}")]
    Reqwest(#[from] reqwest::Error),
    #[error("File io Error: {0}")]
    Io(#[from] std::io::Error),
    #[error("Empty file name")]
    EmptyFileName,
    #[error("Missing file path")]
    FilePathMissing,
    #[error("Download failed, content length zero")]
    EmptyFile,
    #[error("Disk space is insufficient: {0}")]
    InsufficientDisk(String),
}

/// This struct contains the necessary components to download and store file as notified by a download file
/// [`Action`], while also sending periodic [`ActionResponse`]s to update progress and finally forwarding
/// the download [`Action`], updated with information regarding where the file is stored in the file-system
/// to the connected bridge application.
pub struct FileDownloader {
    config: DownloaderConfig,
    actions_rx: Receiver<Action>,
    action_id: String,
    bridge_tx: BridgeTx,
    client: Client,
    sequence: u32,
    timeouts: HashMap<String, Duration>,
}

impl FileDownloader {
    /// Creates a handler for download actions within uplink and uses HTTP to download files.
    pub fn new(
        config: Arc<Config>,
        actions_rx: Receiver<Action>,
        bridge_tx: BridgeTx,
    ) -> Result<Self, Error> {
        // Authenticate with TLS certs from config
        let client_builder = ClientBuilder::new();
        let client = match &config.authentication {
            Some(certs) => {
                let ca = Certificate::from_pem(certs.ca_certificate.as_bytes())?;
                let mut buf = BytesMut::from(certs.device_private_key.as_bytes());
                buf.extend_from_slice(certs.device_certificate.as_bytes());
                // buf contains the private key and certificate of device
                let device = Identity::from_pem(&buf)?;
                client_builder.add_root_certificate(ca).identity(device)
            }
            None => client_builder,
        }
        .build()?;

        let timeouts = config
            .downloader
            .actions
            .iter()
            .map(|s| (s.name.to_owned(), Duration::from_secs(s.timeout)))
            .collect();

        Ok(Self {
            config: config.downloader.clone(),
            actions_rx,
            timeouts,
            client,
            bridge_tx,
            sequence: 0,
            action_id: String::default(),
        })
    }

    /// Spawn a thread to handle downloading files as notified by download actions and for forwarding the updated actions
    /// back to bridge for further processing, e.g. OTA update installation.
    #[tokio::main(flavor = "current_thread")]
    pub async fn start(mut self) {
        info!("Downloader thread is ready to receive download actions");
        loop {
            self.sequence = 0;
            let action = match self.actions_rx.recv_async().await {
                Ok(a) => a,
                Err(e) => {
                    error!("Downloader thread had to stop: {e}");
                    break;
                }
            };
            self.action_id = action.action_id.clone();

            let duration = match self.timeouts.get(&action.name) {
                Some(t) => *t,
                _ => {
                    error!("Action: {} unconfigured", action.name);
                    continue;
                }
            };

            // NOTE: if download has timedout don't do anything, else ensure errors are forwarded after three retries
            match timeout(duration, self.retry_thrice(action)).await {
                Ok(Err(e)) => self.forward_error(e).await,
                Err(_) => error!("Last download has timedout"),
                _ => {}
            }
        }
    }

    // Forward errors as action response to bridge
    async fn forward_error(&mut self, err: Error) {
        let status =
            ActionResponse::failure(&self.action_id, err.to_string()).set_sequence(self.sequence());
        self.bridge_tx.send_action_response(status).await;
    }

    // Retry mechanism tries atleast 3 times before returning an error
    async fn retry_thrice(&mut self, action: Action) -> Result<(), Error> {
        for _ in 0..3 {
            match self.run(action.clone()).await {
                Ok(_) => break,
                Err(e) => {
                    if let Error::Reqwest(e) = e {
                        error!("Download failed: {e}");
                    } else {
                        return Err(e);
                    }
                }
            }
            tokio::time::sleep(Duration::from_secs(30)).await;
            warn!("Retrying download");
        }

        Ok(())
    }

    // Accepts a download `Action` and performs necessary data extraction to actually download the file
    async fn run(&mut self, mut action: Action) -> Result<(), Error> {
        // Update action status for process initiated
        let status = ActionResponse::progress(&self.action_id, "Downloading", 0);
        let status = status.set_sequence(self.sequence());
        self.bridge_tx.send_action_response(status).await;

        // Ensure that directory for downloading file into, exists
        let mut download_path = self.config.path.clone();
        download_path.push(&action.name);

        #[cfg(unix)]
        self.create_dirs_with_perms(
            download_path.as_path(),
            std::os::unix::fs::PermissionsExt::from_mode(0o777),
        )?;

        #[cfg(not(unix))]
        std::fs::create_dir_all(&download_path)?;

        // Extract url information from action payload
        let mut update = match serde_json::from_str::<DownloadFile>(&action.payload)? {
            DownloadFile { file_name, .. } if file_name.is_empty() => {
                return Err(Error::EmptyFileName)
            }
            DownloadFile { content_length: 0, .. } => return Err(Error::EmptyFile),
            u => u,
        };

        self.check_disk_size(&update)?;

        let url = update.url.clone();

        // Create file to actually download into
        let (file, file_path) = self.create_file(&download_path, &update.file_name)?;

        // Create handler to perform download from URL
        // TODO: Error out for 1XX/3XX responses
        let resp = self.client.get(&url).send().await?.error_for_status()?;
        info!("Downloading from {} into {}", url, file_path.display());
        self.download(resp, file, update.content_length).await?;

        // Update Action payload with `download_path`, i.e. downloaded file's location in fs
        update.download_path = Some(file_path.clone());
        action.payload = serde_json::to_string(&update)?;

        let status = ActionResponse::done(&self.action_id, "Downloaded", Some(action));
        let status = status.set_sequence(self.sequence());
        self.bridge_tx.send_action_response(status).await;

        Ok(())
    }

    fn check_disk_size(&mut self, download: &DownloadFile) -> Result<(), Error> {
        let disk_free_space = fs2::free_space(&self.config.path)? as usize;

        let req_size = human_bytes(download.content_length as f64);
        let free_size = human_bytes(disk_free_space as f64);
        debug!("Download requires {req_size}; Disk free space is {free_size}");

        if download.content_length > disk_free_space {
            return Err(Error::InsufficientDisk(free_size));
        }

        Ok(())
    }

    #[cfg(unix)]
    /// Custom create_dir_all which sets permissions on each created directory, only works on unix
    fn create_dirs_with_perms(&self, path: &Path, perms: Permissions) -> std::io::Result<()> {
        let mut current_path = PathBuf::new();

        for component in path.components() {
            current_path.push(component);

            if !current_path.exists() {
                create_dir(&current_path)?;
                set_permissions(&current_path, perms.clone())?;
            }
        }

        Ok(())
    }

    /// Creates file to download into
    fn create_file(
        &self,
        download_path: &PathBuf,
        file_name: &str,
    ) -> Result<(File, PathBuf), Error> {
        let mut file_path = download_path.to_owned();
        file_path.push(file_name);
        // NOTE: if file_path is occupied by a directory due to previous working of uplink, remove it
        if let Ok(f) = metadata(&file_path) {
            if f.is_dir() {
                remove_dir_all(&file_path)?;
            }
        }
        let file = File::create(&file_path)?;
        #[cfg(unix)]
        file.set_permissions(std::os::unix::fs::PermissionsExt::from_mode(0o666))?;

        Ok((file, file_path))
    }

    /// Downloads from server and stores into file
    async fn download(
        &mut self,
        resp: Response,
        mut file: File,
        content_length: usize,
    ) -> Result<(), Error> {
        let start = Instant::now();
        let mut downloaded = 0;
        let mut next = 1;
        let mut stream = resp.bytes_stream();
<<<<<<< HEAD
        let size = human_bytes(content_length as f64);

        debug!("Download started: size = {size}",);
=======
        let start = Instant::now();
        let size = human_bytes(content_length as f64);

        debug!("Download started: size = {size}");
>>>>>>> ab16406e

        // Download and store to disk by streaming as chunks
        while let Some(item) = stream.next().await {
            let chunk = item?;
            downloaded += chunk.len();
            file.write_all(&chunk)?;

            // Calculate percentage on the basis of content_length
            let percentage = 99 * downloaded / content_length;
<<<<<<< HEAD

=======
>>>>>>> ab16406e
            trace!(
                "Downloading: size = {size}, percentage = {percentage}, elapsed = {}s",
                start.elapsed().as_secs()
            );
            // NOTE: ensure lesser frequency of action responses, once every percentage points
            if percentage >= next {
                next += 1;

                debug!(
                    "Downloading: size = {size}, percentage = {percentage}, elapsed = {}s",
                    start.elapsed().as_secs()
                );
                //TODO: Simplify progress by reusing action_id and state
                //TODO: let response = self.response.progress(percentage);??
                let status =
                    ActionResponse::progress(&self.action_id, "Downloading", percentage as u8);
                let status = status.set_sequence(self.sequence());
                self.bridge_tx.send_action_response(status).await;
            }
        }

        info!("Firmware downloaded successfully");

        Ok(())
    }

    fn sequence(&mut self) -> u32 {
        self.sequence += 1;
        self.sequence
    }
}

/// Expected JSON format of data contained in the [`payload`] of a download file [`Action`]
///
/// [`payload`]: Action#structfield.payload
#[derive(Serialize, Deserialize, Clone, PartialEq, Eq, Debug)]
pub struct DownloadFile {
    url: String,
    #[serde(alias = "content-length")]
    content_length: usize,
    #[serde(alias = "version")]
    file_name: String,
    /// Path to location in fs where file will be stored
    pub download_path: Option<PathBuf>,
}

#[cfg(test)]
mod test {
    use flume::{bounded, TrySendError};
    use serde_json::json;

    use std::{collections::HashMap, time::Duration};

    use super::*;
    use crate::base::{bridge::Event, ActionRoute, DownloaderConfig, MqttConfig};

    const DOWNLOAD_DIR: &str = "/tmp/uplink_test";

    fn config(downloader: DownloaderConfig) -> Config {
        Config {
            broker: "localhost".to_owned(),
            port: 1883,
            device_id: "123".to_owned(),
            streams: HashMap::new(),
            mqtt: MqttConfig { max_packet_size: 1024 * 1024, ..Default::default() },
            downloader,
            ..Default::default()
        }
    }

    #[test]
    // Test file downloading capabilities of FileDownloader by downloading the uplink logo from GitHub
    fn download_file() {
        // Ensure path exists
        std::fs::create_dir_all(DOWNLOAD_DIR).unwrap();
        // Prepare config
        let mut path = PathBuf::from(DOWNLOAD_DIR);
        path.push("uplink-test");
        let downloader_cfg = DownloaderConfig {
            actions: vec![ActionRoute { name: "firmware_update".to_owned(), timeout: 10 }],
            path,
        };
        let config = config(downloader_cfg.clone());
        let (events_tx, events_rx) = flume::bounded(2);
        let (shutdown_handle, _) = bounded(1);
        let bridge_tx = BridgeTx { events_tx, shutdown_handle };

        // Create channels to forward and push actions on
        let (download_tx, download_rx) = bounded(1);
        let downloader = FileDownloader::new(Arc::new(config), download_rx, bridge_tx).unwrap();

        // Start FileDownloader in separate thread
        std::thread::spawn(|| downloader.start());

        // Create a firmware update action
        let download_update = DownloadFile {
            url: "https://github.com/bytebeamio/uplink/raw/main/docs/logo.png".to_string(),
            content_length: 296658,
            file_name: "test.txt".to_string(),
            download_path: None,
        };
        let mut expected_forward = download_update.clone();
        let mut path = downloader_cfg.path;
        path.push("firmware_update");
        path.push("test.txt");
        expected_forward.download_path = Some(path);
        let download_action = Action {
            action_id: "1".to_string(),
            kind: "firmware_update".to_string(),
            name: "firmware_update".to_string(),
            payload: json!(download_update).to_string(),
        };

        std::thread::sleep(Duration::from_millis(10));

        // Send action to FileDownloader with Sender<Action>
        download_tx.try_send(download_action).unwrap();

        // Collect action_status and ensure it is as expected
        let status = match events_rx.recv().unwrap() {
            Event::ActionResponse(status) => status,
            e => unreachable!("Unexpected event: {e:#?}"),
        };
        assert_eq!(status.state, "Downloading");
        let mut progress = 0;

        // Collect and ensure forwarded action contains expected info
        loop {
            let status = match events_rx.recv().unwrap() {
                Event::ActionResponse(status) => status,
                e => unreachable!("Unexpected event: {e:#?}"),
            };

            assert!(progress <= status.progress);
            progress = status.progress;

            if status.is_done() {
                let fwd_action = status.done_response.unwrap();
                let fwd = serde_json::from_str(&fwd_action.payload).unwrap();
                assert_eq!(expected_forward, fwd);
                break;
            } else if status.is_failed() {
                break;
            }
        }
    }

    #[test]
    fn multiple_actions_at_once() {
        // Ensure path exists
        std::fs::create_dir_all(DOWNLOAD_DIR).unwrap();
        // Prepare config
        let mut path = PathBuf::from(DOWNLOAD_DIR);
        path.push("download");
        let downloader_cfg = DownloaderConfig {
            actions: vec![ActionRoute { name: "firmware_update".to_owned(), timeout: 10 }],
            path,
        };
        let config = config(downloader_cfg.clone());
        let (events_tx, _) = flume::bounded(3);
        let (shutdown_handle, _) = bounded(1);
        let bridge_tx = BridgeTx { events_tx, shutdown_handle };

        // Create channels to forward and push actions on
        let (download_tx, download_rx) = bounded(1);
        let downloader = FileDownloader::new(Arc::new(config), download_rx, bridge_tx).unwrap();

        // Start FileDownloader in separate thread
        std::thread::spawn(|| downloader.start());

        // Create a firmware update action
        let download_update = DownloadFile {
            content_length: 0,
            url: "https://github.com/bytebeamio/uplink/raw/main/docs/logo.png".to_string(),
            file_name: "1.0".to_string(),
            download_path: None,
        };
        let mut expected_forward = download_update.clone();
        let mut path = downloader_cfg.path;
        path.push("firmware_update");
        path.push("test.txt");
        expected_forward.download_path = Some(path);
        let download_action = Action {
            action_id: "1".to_string(),
            kind: "firmware_update".to_string(),
            name: "firmware_update".to_string(),
            payload: json!(download_update).to_string(),
        };

        std::thread::sleep(Duration::from_millis(10));

        // Send action to FileDownloader with Sender<Action>
        download_tx.try_send(download_action.clone()).unwrap();

        // Send action to FileDownloader immediately after, this must fail
        match download_tx.try_send(download_action).unwrap_err() {
            TrySendError::Full(_) => {}
            TrySendError::Disconnected(_) => panic!("Unexpected disconnect"),
        }
    }
}<|MERGE_RESOLUTION|>--- conflicted
+++ resolved
@@ -315,20 +315,13 @@
         mut file: File,
         content_length: usize,
     ) -> Result<(), Error> {
-        let start = Instant::now();
         let mut downloaded = 0;
         let mut next = 1;
         let mut stream = resp.bytes_stream();
-<<<<<<< HEAD
-        let size = human_bytes(content_length as f64);
-
-        debug!("Download started: size = {size}",);
-=======
         let start = Instant::now();
         let size = human_bytes(content_length as f64);
 
         debug!("Download started: size = {size}");
->>>>>>> ab16406e
 
         // Download and store to disk by streaming as chunks
         while let Some(item) = stream.next().await {
@@ -338,10 +331,7 @@
 
             // Calculate percentage on the basis of content_length
             let percentage = 99 * downloaded / content_length;
-<<<<<<< HEAD
-
-=======
->>>>>>> ab16406e
+
             trace!(
                 "Downloading: size = {size}, percentage = {percentage}, elapsed = {}s",
                 start.elapsed().as_secs()
