//! Contains the handler and definitions necessary to download files such as OTA updates, as notified by a download file [`Action`]
//!
//! The thread running [`Bridge`] forwards the appropriate `Action`s to the [`FileDownloader`].
//!
//! Download file `Action`s contain JSON formatted [`payload`] which can be deserialized into an object of type [`DownloadFile`].
//! This object contains information such as the `url` where the download file is accessible from, the `file_name` or `version` number
//! associated with the downloaded file and a field which must be updated with the location in file-system where the file is stored into.
//!
//! The `FileDownloader` also updates the state of a downloading `Action` using periodic [`ActionResponse`]s containing
//! progress information. On completion of a download, the received `Action`'s `payload` is updated to contain information
//! about where the file was downloaded into, within the file-system. This action is then sent back to bridge as part of
//! the final "Completed" response through use of the [`done_response`].
//!
//! As illustrated in the following diagram, the [`Bridge`] forwards download actions to the [`FileDownloader`] where it is downloaded and
//! intermediate [`ActionResponse`]s are sent back to bridge as progress notifications. On completion of a download, the action response
//! also includes a modified action with the [`done_response`], where the action received by the downloader is suitably modified to include
//! information such as the path into which the file was downloaded. As seen in the diagram, two actions with [`action_id`] `"1"` and `"3"` are
//! forwarded from bridge. In the case of `action_id = 1` we can see that 3 action responses containing progress information are sent back
//! to bridge and on completion of download, action response containing the done_response is also sent to the bridge from where it might be
//! forwarded with help of [`action_redirections`]. The same is repeated in the case of `action_id = 3`.
//!
//! ```text
//!                                 ┌──────────────┐
//!                                 │FileDownloader│
//!                                 └──────┬───────┘
//!                                        │
//!                          .recv_async() │
//!     ┌──────┐    ┌────────────────┐  1  │
//!     │Bridge├────►Receiver<Action>├────►├───────┐
//!     └───▲──┘    └───────┬────────┘     │       │
//!         │               │              ├───────┤
//!         │               │              │       | progress = x%
//!         │               │              ├───────┤
//!         │               │              ├-------┼-----┐
//!         │               │              │   1   │     '
//!         │               │     3        │       │     '
//!         │               └─────────────►├───────┤     ' done_response = Some(action)
//!         │                              │       │     '
//!         │                              ├───────┘     '
//!         └───────ActionResponse─────────┴-------------┘
//!                                                3
//! ```
//!
//! [`Bridge`]: crate::Bridge
//! [`action_id`]: Action#structfield.action_id
//! [`payload`]: Action#structfield.payload
//! [`done_response`]: ActionResponse#structfield.done_response
//! [`action_redirections`]: Config#structfield.action_redirections

use bytes::BytesMut;
use flume::{Receiver, Sender};
use futures_util::StreamExt;
use human_bytes::human_bytes;
use log::{debug, error, info, trace, warn};
use reqwest::{Certificate, Client, ClientBuilder, Error as ReqwestError, Identity};
use rsa::sha2::{Digest, Sha256};
use serde::{Deserialize, Serialize};
use tokio::select;
use tokio::time::{timeout_at, Instant};

use std::fs::{metadata, read, remove_dir_all, remove_file, write, File};
use std::io;
use std::sync::Arc;
use std::time::Duration;
#[cfg(unix)]
use std::{
    fs::{create_dir, set_permissions, Permissions},
    path::Path,
};
use std::{io::Write, path::PathBuf};

use crate::base::actions::Cancellation;
use crate::{base::bridge::BridgeTx, config::DownloaderConfig, Action, ActionResponse, Config};

#[derive(thiserror::Error, Debug)]
pub enum Error {
    #[error("Serde error: {0}")]
    Serde(#[from] serde_json::Error),
    #[error("Error from reqwest: {0}")]
    Reqwest(#[from] ReqwestError),
    #[error("File io Error: {0}")]
    Io(#[from] std::io::Error),
    #[error("Empty file name")]
    EmptyFileName,
    #[error("Missing file path")]
    FilePathMissing,
    #[error("Download failed, content length zero")]
    EmptyFile,
    #[error("Downloaded file has unexpected checksum")]
    BadChecksum,
    #[error("Disk space is insufficient: {0}")]
    InsufficientDisk(String),
    #[error("Save file is corrupted")]
    BadSave,
    #[error("Save file doesn't exist")]
    NoSave,
    #[error("Download has been cancelled")]
    Cancelled,
}

/// This struct contains the necessary components to download and store file as notified by a download file
/// [`Action`], while also sending periodic [`ActionResponse`]s to update progress and finally forwarding
/// the download [`Action`], updated with information regarding where the file is stored in the file-system
/// to the connected bridge application.
pub struct FileDownloader {
    config: DownloaderConfig,
    actions_rx: Receiver<Action>,
    action_id: String,
    bridge_tx: BridgeTx,
    client: Client,
    shutdown_rx: Receiver<DownloaderShutdown>,
}

impl FileDownloader {
    /// Creates a handler for download actions within uplink and uses HTTP to download files.
    pub fn new(
        config: Arc<Config>,
        actions_rx: Receiver<Action>,
        bridge_tx: BridgeTx,
        shutdown_rx: Receiver<DownloaderShutdown>,
    ) -> Result<Self, Error> {
        // Authenticate with TLS certs from config
        let client_builder = ClientBuilder::new();
        let client = match &config.authentication {
            Some(certs) => {
                let ca = Certificate::from_pem(certs.ca_certificate.as_bytes())?;
                let mut buf = BytesMut::from(certs.device_private_key.as_bytes());
                buf.extend_from_slice(certs.device_certificate.as_bytes());
                // buf contains the private key and certificate of device
                let device = Identity::from_pem(&buf)?;
                client_builder.add_root_certificate(ca).identity(device)
            }
            None => client_builder,
        }
        .build()?;

        Ok(Self {
            config: config.downloader.clone(),
            actions_rx,
            client,
            bridge_tx,
            action_id: String::default(),
            shutdown_rx,
        })
    }

    /// Spawn a thread to handle downloading files as notified by download actions and for forwarding the updated actions
    /// back to bridge for further processing, e.g. OTA update installation.
    #[tokio::main(flavor = "current_thread")]
    pub async fn start(mut self) {
        self.reload().await;

        info!("Downloader thread is ready to receive download actions");
        while let Ok(action) = self.actions_rx.recv_async().await {
            self.action_id = action.action_id.clone();
            let mut state = match DownloadState::new(action, &self.config) {
                Ok(s) => s,
                Err(e) => {
                    self.forward_error(e).await;
                    continue;
                }
            };

            // Update action status for process initiated
            let status = ActionResponse::progress(&self.action_id, "Downloading", 0);
            self.bridge_tx.send_action_response(status).await;

            if let Err(e) = self.download(&mut state).await {
                self.forward_error(e).await
            }

            // Forward updated action as part of response
            let DownloadState { current: CurrentDownload { action, .. }, .. } = state;
            let status = ActionResponse::done(&self.action_id, "Downloaded", Some(action));
            self.bridge_tx.send_action_response(status).await;
        }

        error!("Downloader thread stopped");
    }

    // Loads a download left uncompleted during the previous run of uplink and continues it
    async fn reload(&mut self) {
        let mut state = match DownloadState::load(&self.config) {
            Ok(s) => s,
            Err(Error::NoSave) => return,
            Err(e) => {
                warn!("Couldn't reload current_download: {e}");
                return;
            }
        };
        self.action_id = state.current.action.action_id.clone();

        if let Err(e) = self.download(&mut state).await {
            self.forward_error(e).await;
        }

        // Forward updated action as part of response
        let DownloadState { current: CurrentDownload { action, .. }, .. } = state;
        let status = ActionResponse::done(&self.action_id, "Downloaded", Some(action));
        self.bridge_tx.send_action_response(status).await;
    }
    // Accepts `DownloadState`, sets a timeout for the action
    async fn download(&mut self, state: &mut DownloadState) -> Result<(), Error> {
        let shutdown_rx = self.shutdown_rx.clone();
        let deadline = match &state.current.action.deadline {
            Some(d) => *d,
            _ => {
                error!("Unconfigured deadline: {}", state.current.action.name);
                return Ok(());
            }
        };
        select! {
<<<<<<< HEAD
            Ok(action) = self.actions_rx.recv_async() => {
                if action.name != "cancel-action" {
                    warn!("Unexpected action: {action:?}");
                    unreachable!("Only cancel-action should be sent to downloader while it is handling another downlaod!!");
                }

                let cancellation: Cancellation = serde_json::from_str(&action.payload)?;
                if cancellation.action_id != self.action_id {
                    warn!("Unexpected action: {action:?}");
                    unreachable!("Cancel actions meant for current action only should be sent to downloader!!");
                }

                trace!("Deleting partially downloaded file: {cancellation:?}");
                state.clean()?;

                return Err(Error::Cancelled);
            },

            // NOTE: if download has timedout don't do anything, else ensure errors are forwarded after three retries
            o = timeout_at(deadline, self.continuous_retry(state)) => match o {
                Ok(r) => r?,
                Err(_) => error!("Last download has timedout"),
            },

=======
>>>>>>> 8192348b
            _ = shutdown_rx.recv_async() => {
                if let Err(e) = state.save(&self.config) {
                    error!("Error saving current_download: {e}");
                }

                return Ok(());
            },

            // NOTE: if download has timedout don't do anything, else ensure errors are forwarded after three retries
            o = timeout_at(deadline, self.continuous_retry(state)) => match o {
                Ok(r) => r?,
                Err(_) => error!("Last download has timedout"),
            }
        }

        state.current.meta.verify_checksum()?;
        // Update Action payload with `download_path`, i.e. downloaded file's location in fs
        state.current.action.payload = serde_json::to_string(&state.current.meta)?;

        Ok(())
    }

    // A download must be retried with Range header when HTTP/reqwest errors are faced
    async fn continuous_retry(&self, state: &mut DownloadState) -> Result<(), Error> {
        'outer: loop {
            let mut req = self.client.get(&state.current.meta.url);
            if let Some(range) = state.retry_range() {
                warn!("Retrying download; Continuing to download file from: {range}");
                req = req.header("Range", range);
            }
            let mut stream = req.send().await?.error_for_status()?.bytes_stream();

            // Download and store to disk by streaming as chunks
            while let Some(item) = stream.next().await {
                let chunk = match item {
                    Ok(c) => c,
                    // Retry non-status errors
                    Err(e) if !e.is_status() => {
                        let status =
                            ActionResponse::progress(&self.action_id, "Download Failed", 0)
                                .add_error(e.to_string());
                        self.bridge_tx.send_action_response(status).await;
                        error!("Download failed: {e}");
                        // Retry after wait
                        tokio::time::sleep(Duration::from_secs(1)).await;
                        continue 'outer;
                    }
                    Err(e) => return Err(e.into()),
                };
                if let Some(percentage) = state.write_bytes(&chunk)? {
                    let status =
                        ActionResponse::progress(&self.action_id, "Downloading", percentage);
                    self.bridge_tx.send_action_response(status).await;
                }
            }

            info!("Firmware downloaded successfully");
            break;
        }

        Ok(())
    }

    // Forward errors as action response to bridge
    async fn forward_error(&mut self, err: Error) {
        let status = ActionResponse::failure(&self.action_id, err.to_string());
        self.bridge_tx.send_action_response(status).await;
    }
}

#[cfg(unix)]
/// Custom create_dir_all which sets permissions on each created directory, only works on unix
fn create_dirs_with_perms(path: &Path, perms: Permissions) -> std::io::Result<()> {
    let mut current_path = PathBuf::new();

    for component in path.components() {
        current_path.push(component);

        if !current_path.exists() {
            create_dir(&current_path)?;
            set_permissions(&current_path, perms.clone())?;
        }
    }

    Ok(())
}

/// Creates file to download into
fn create_file(download_path: &PathBuf, file_name: &str) -> Result<(File, PathBuf), Error> {
    let mut file_path = download_path.to_owned();
    file_path.push(file_name);
    // NOTE: if file_path is occupied by a directory due to previous working of uplink, remove it
    if let Ok(f) = metadata(&file_path) {
        if f.is_dir() {
            remove_dir_all(&file_path)?;
        }
    }
    let file = File::create(&file_path)?;
    #[cfg(unix)]
    file.set_permissions(std::os::unix::fs::PermissionsExt::from_mode(0o666))?;

    Ok((file, file_path))
}

fn check_disk_size(config: &DownloaderConfig, download: &DownloadFile) -> Result<(), Error> {
    let disk_free_space = fs2::free_space(&config.path)? as usize;

    let req_size = human_bytes(download.content_length as f64);
    let free_size = human_bytes(disk_free_space as f64);
    debug!("Download requires {req_size}; Disk free space is {free_size}");

    if download.content_length > disk_free_space {
        return Err(Error::InsufficientDisk(free_size));
    }

    Ok(())
}

/// Expected JSON format of data contained in the [`payload`] of a download file [`Action`]
///
/// [`payload`]: Action#structfield.payload
#[derive(Serialize, Deserialize, Clone, PartialEq, Eq, Debug)]
pub struct DownloadFile {
    url: String,
    #[serde(alias = "content-length")]
    content_length: usize,
    #[serde(alias = "version")]
    file_name: String,
    /// Path to location in fs where file will be stored
    pub download_path: Option<PathBuf>,
    /// Checksum that can be used to verify download was successful
    pub checksum: Option<String>,
}

impl DownloadFile {
    fn verify_checksum(&self) -> Result<(), Error> {
        let Some(checksum) = &self.checksum else { return Ok(()) };
        let path = self.download_path.as_ref().expect("Downloader didn't set \"download_path\"");
        let mut file = File::open(path)?;
        let mut hasher = Sha256::new();
        io::copy(&mut file, &mut hasher)?;
        let hash = hasher.finalize();

        if checksum != &hex::encode(hash) {
            return Err(Error::BadChecksum);
        }

        Ok(())
    }
}

#[derive(Clone, Debug, Serialize, Deserialize)]
struct CurrentDownload {
    action: Action,
    meta: DownloadFile,
    time_left: Option<Duration>,
}

// A temporary structure to help us retry downloads
// that failed after partial completion.
#[derive(Debug)]
struct DownloadState {
    current: CurrentDownload,
    file: File,
    bytes_written: usize,
    percentage_downloaded: u8,
    start: Instant,
}

impl DownloadState {
    fn new(action: Action, config: &DownloaderConfig) -> Result<Self, Error> {
        // Ensure that directory for downloading file into, exists
        let mut path = config.path.clone();
        path.push(&action.name);

        #[cfg(unix)]
        create_dirs_with_perms(
            path.as_path(),
            std::os::unix::fs::PermissionsExt::from_mode(0o777),
        )?;

        #[cfg(not(unix))]
        std::fs::create_dir_all(&path)?;

        // Extract url information from action payload
        let mut meta = match serde_json::from_str::<DownloadFile>(&action.payload)? {
            DownloadFile { file_name, .. } if file_name.is_empty() => {
                return Err(Error::EmptyFileName)
            }
            DownloadFile { content_length: 0, .. } => return Err(Error::EmptyFile),
            u => u,
        };

        check_disk_size(config, &meta)?;

        let url = meta.url.clone();

        // Create file to actually download into
        let (file, file_path) = create_file(&path, &meta.file_name)?;
        // Retry downloading upto 3 times in case of connectivity issues
        // TODO: Error out for 1XX/3XX responses
        info!(
            "Downloading from {} into {}; size = {}",
            url,
            file_path.display(),
            human_bytes(meta.content_length as f64)
        );
        meta.download_path = Some(file_path);
        let current = CurrentDownload { action, meta, time_left: None };

        Ok(Self {
            current,
            file,
            bytes_written: 0,
            percentage_downloaded: 0,
            start: Instant::now(),
        })
    }

    fn load(config: &DownloaderConfig) -> Result<Self, Error> {
        let mut path = config.path.clone();
        path.push("current_download");

        if !path.exists() {
            return Err(Error::NoSave);
        }

        let read = read(&path)?;
        let mut current: CurrentDownload = serde_json::from_slice(&read)?;
        // Calculate deadline based on written time left
        current.action.deadline = current.time_left.map(|t| Instant::now() + t);

        // Unwrap is ok here as it is expected to be set for actions once received
        let file = File::open(current.meta.download_path.as_ref().unwrap())?;
        let bytes_written = file.metadata()?.len() as usize;

        remove_file(path)?;

        Ok(DownloadState {
            current,
            file,
            bytes_written,
            percentage_downloaded: 0,
            start: Instant::now(),
        })
    }

    fn save(&self, config: &DownloaderConfig) -> Result<(), Error> {
        if self.bytes_written == self.current.meta.content_length {
            return Ok(());
        }

        let mut current = self.current.clone();
        // Calculate time left based on deadline
        current.time_left = current.action.deadline.map(|t| t.duration_since(Instant::now()));
        let json = serde_json::to_vec(&current)?;

        let mut path = config.path.clone();
        path.push("current_download");
        write(path, json)?;

        Ok(())
    }

    /// Deletes contents of file
    fn clean(&self) -> Result<(), Error> {
        // Unwrap is ok here as it is expected to be set for actions once received
        remove_file(self.current.meta.download_path.as_ref().unwrap())?;

        Ok(())
    }

    fn retry_range(&self) -> Option<String> {
        if self.bytes_written == 0 {
            return None;
        }

        Some(format!("bytes={}-{}", self.bytes_written, self.current.meta.content_length))
    }

    fn write_bytes(&mut self, buf: &[u8]) -> Result<Option<u8>, Error> {
        let bytes_downloaded = buf.len();
        self.file.write_all(buf)?;
        self.bytes_written += bytes_downloaded;
        let size = human_bytes(self.current.meta.content_length as f64);

        // Calculate percentage on the basis of content_length
        let factor = self.bytes_written as f32 / self.current.meta.content_length as f32;
        let percentage = (99.99 * factor) as u8;

        // NOTE: ensure lesser frequency of action responses, once every percentage points
        if percentage > self.percentage_downloaded {
            self.percentage_downloaded = percentage;
            debug!(
                "Downloading: size = {size}, percentage = {percentage}, elapsed = {}s",
                self.start.elapsed().as_secs()
            );

            Ok(Some(percentage))
        } else {
            trace!(
                "Downloading: size = {size}, percentage = {}, elapsed = {}s",
                self.percentage_downloaded,
                self.start.elapsed().as_secs()
            );

            Ok(None)
        }
    }
}

/// Command to remotely trigger `Downloader` shutdown
pub struct DownloaderShutdown;

/// Handle to send control messages to `Downloader`
#[derive(Debug, Clone)]
pub struct CtrlTx {
    pub(crate) inner: Sender<DownloaderShutdown>,
}

impl CtrlTx {
    /// Triggers shutdown of `Downloader`
    pub async fn trigger_shutdown(&self) {
        self.inner.send_async(DownloaderShutdown).await.unwrap()
    }
}

#[cfg(test)]
mod test {
    use flume::bounded;
    use serde_json::json;

    use std::{collections::HashMap, time::Duration};

    use super::*;
    use crate::{
        base::bridge::{DataTx, StatusTx},
        config::{ActionRoute, DownloaderConfig, MqttConfig},
    };

    const DOWNLOAD_DIR: &str = "/tmp/uplink_test";

    fn config(downloader: DownloaderConfig) -> Config {
        Config {
            broker: "localhost".to_owned(),
            port: 1883,
            device_id: "123".to_owned(),
            streams: HashMap::new(),
            mqtt: MqttConfig { max_packet_size: 1024 * 1024, ..Default::default() },
            downloader,
            ..Default::default()
        }
    }

    fn create_bridge() -> (BridgeTx, Receiver<ActionResponse>) {
        let (inner, _) = bounded(2);
        let data_tx = DataTx { inner };
        let (inner, status_rx) = bounded(2);
        let status_tx = StatusTx { inner };

        (BridgeTx { data_tx, status_tx }, status_rx)
    }

    // Prepare config
    fn test_config(test_name: &str) -> Config {
        let mut path = PathBuf::from(DOWNLOAD_DIR);
        path.push(test_name);
        let downloader_cfg = DownloaderConfig {
            actions: vec![ActionRoute {
                name: "firmware_update".to_owned(),
                timeout: Duration::from_secs(10),
                cancellable: true,
            }],
            path,
        };
        config(downloader_cfg.clone())
    }

    #[test]
    // Test file downloading capabilities of FileDownloader by downloading the uplink logo from GitHub
    fn download_file() {
        // Ensure path exists
        std::fs::create_dir_all(DOWNLOAD_DIR).unwrap();
        let config = test_config("download_file");
        let mut downloader_path = config.downloader.path.clone();
        let (bridge_tx, status_rx) = create_bridge();

        // Create channels to forward and push actions on
        let (download_tx, download_rx) = bounded(1);
        let (_, ctrl_rx) = bounded(1);
        let downloader =
            FileDownloader::new(Arc::new(config), download_rx, bridge_tx, ctrl_rx).unwrap();

        // Start FileDownloader in separate thread
        std::thread::spawn(|| downloader.start());

        // Create a firmware update action
        let download_update = DownloadFile {
            url: "https://github.com/bytebeamio/uplink/raw/main/docs/logo.png".to_string(),
            content_length: 296658,
            file_name: "test.txt".to_string(),
            download_path: None,
            checksum: None,
        };
        let mut expected_forward = download_update.clone();
        downloader_path.push("firmware_update");
        downloader_path.push("test.txt");
        expected_forward.download_path = Some(downloader_path);
        let download_action = Action {
            action_id: "1".to_string(),
            name: "firmware_update".to_string(),
            payload: json!(download_update).to_string(),
            deadline: Some(Instant::now() + Duration::from_secs(60)),
        };

        std::thread::sleep(Duration::from_millis(10));

        // Send action to FileDownloader with Sender<Action>
        download_tx.try_send(download_action).unwrap();

        // Collect action_status and ensure it is as expected
        let status = status_rx.recv().unwrap();
        assert_eq!(status.state, "Downloading");
        let mut progress = 0;

        // Collect and ensure forwarded action contains expected info
        loop {
            let status = status_rx.recv().unwrap();

            assert!(progress <= status.progress);
            progress = status.progress;

            if status.is_done() {
                let fwd_action = status.done_response.unwrap();
                let fwd = serde_json::from_str(&fwd_action.payload).unwrap();
                assert_eq!(expected_forward, fwd);
                break;
            }
        }
    }

    #[test]
    // Once a file is downloaded FileDownloader must check it's checksum value against what is provided
    fn checksum_of_file() {
        // Ensure path exists
        std::fs::create_dir_all(DOWNLOAD_DIR).unwrap();
        let config = test_config("file_checksum");
        let (bridge_tx, status_rx) = create_bridge();

        // Create channels to forward and push action_status on
        let (download_tx, download_rx) = bounded(1);
        let (_, ctrl_rx) = bounded(1);
        let downloader =
            FileDownloader::new(Arc::new(config), download_rx, bridge_tx, ctrl_rx).unwrap();

        // Start FileDownloader in separate thread
        std::thread::spawn(|| downloader.start());

        std::thread::sleep(Duration::from_millis(10));

        // Correct firmware update action
        let correct_update = DownloadFile {
            url: "https://github.com/bytebeamio/uplink/raw/main/docs/logo.png".to_string(),
            content_length: 296658,
            file_name: "logo.png".to_string(),
            download_path: None,
            checksum: Some(
                "e22d4a7cf60ad13bf885c6d84af2f884f0c044faf0ee40b2e3c81896b226b2fc".to_string(),
            ),
        };
        let correct_action = Action {
            action_id: "1".to_string(),
            name: "firmware_update".to_string(),
            payload: json!(correct_update).to_string(),
            deadline: Some(Instant::now() + Duration::from_secs(100)),
        };

        // Send the correct action to FileDownloader
        download_tx.try_send(correct_action).unwrap();

        // Collect action_status and ensure it is as expected
        let status = status_rx.recv().unwrap();
        assert_eq!(status.state, "Downloading");
        let mut progress = 0;

        // Collect and ensure forwarded action contains expected info
        loop {
            let status = status_rx.recv().unwrap();

            assert!(progress <= status.progress);
            progress = status.progress;

            if status.is_done() {
                if status.state != "Downloaded" {
                    panic!("unexpected status={status:?}")
                }
                break;
            }
        }

        // Wrong firmware update action
        let wrong_update = DownloadFile {
            url: "https://github.com/bytebeamio/uplink/raw/main/docs/logo.png".to_string(),
            content_length: 296658,
            file_name: "logo.png".to_string(),
            download_path: None,
            checksum: Some("abcd1234efgh5678".to_string()),
        };
        let wrong_action = Action {
            action_id: "1".to_string(),
            name: "firmware_update".to_string(),
            payload: json!(wrong_update).to_string(),
            deadline: Some(Instant::now() + Duration::from_secs(100)),
        };

        // Send the wrong action to FileDownloader
        download_tx.try_send(wrong_action).unwrap();

        // Collect action_status and ensure it is as expected
        let status = status_rx.recv().unwrap();
        assert_eq!(status.state, "Downloading");
        let mut progress = 0;

        // Collect and ensure forwarded action contains expected info
        loop {
            let status = status_rx.recv().unwrap();

            assert!(progress <= status.progress);
            progress = status.progress;

            if status.is_done() {
                assert!(status.is_failed());
                assert_eq!(status.errors, vec!["Downloaded file has unexpected checksum"]);
                break;
            }
        }
    }
}<|MERGE_RESOLUTION|>--- conflicted
+++ resolved
@@ -210,7 +210,6 @@
             }
         };
         select! {
-<<<<<<< HEAD
             Ok(action) = self.actions_rx.recv_async() => {
                 if action.name != "cancel-action" {
                     warn!("Unexpected action: {action:?}");
@@ -229,14 +228,6 @@
                 return Err(Error::Cancelled);
             },
 
-            // NOTE: if download has timedout don't do anything, else ensure errors are forwarded after three retries
-            o = timeout_at(deadline, self.continuous_retry(state)) => match o {
-                Ok(r) => r?,
-                Err(_) => error!("Last download has timedout"),
-            },
-
-=======
->>>>>>> 8192348b
             _ = shutdown_rx.recv_async() => {
                 if let Err(e) = state.save(&self.config) {
                     error!("Error saving current_download: {e}");
