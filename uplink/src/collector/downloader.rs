//! Contains the handler and definitions necessary to download files such as OTA updates, as notified by a download file [`Action`]
//!
//! The thread running [`Bridge`] forwards the appropriate `Action`s to the [`FileDownloader`].
//!
//! Download file `Action`s contain JSON formatted [`payload`] which can be deserialized into an object of type [`DownloadFile`].
//! This object contains information such as the `url` where the download file is accessible from, the `file_name` or `version` number
//! associated with the downloaded file and a field which must be updated with the location in file-system where the file is stored into.
//!
//! The `FileDownloader` also updates the state of a downloading `Action` using periodic [`ActionResponse`]s containing
//! progress information. On completion of a download, the received `Action`'s `payload` is updated to contain information
//! about where the file was downloaded into, within the file-system. This action is then sent back to bridge as part of
//! the final "Completed" response through use of the [`done_response`].
//!
//! As illustrated in the following diagram, the [`Bridge`] forwards download actions to the [`FileDownloader`] where it is downloaded and
//! intermediate [`ActionResponse`]s are sent back to bridge as progress notifications. On completion of a download, the action response
//! also includes a modified action with the [`done_response`], where the action received by the downloader is suitably modified to include
//! information such as the path into which the file was downloaded. As seen in the diagram, two actions with [`action_id`] `"1"` and `"3"` are
//! forwarded from bridge. In the case of `action_id = 1` we can see that 3 action responses containing progress information are sent back
//! to bridge and on completion of download, action response containing the done_response is also sent to the bridge from where it might be
//! forwarded with help of [`action_redirections`]. The same is repeated in the case of `action_id = 3`.
//!
//! ```text
//!                                 ┌──────────────┐
//!                                 │FileDownloader│
//!                                 └──────┬───────┘
//!                                        │
//!                          .recv_async() │
//!     ┌──────┐    ┌────────────────┐  1  │
//!     │Bridge├────►Receiver<Action>├────►├───────┐
//!     └───▲──┘    └───────┬────────┘     │       │
//!         │               │              ├───────┤
//!         │               │              │       | progress = x%
//!         │               │              ├───────┤
//!         │               │              ├-------┼-----┐
//!         │               │              │   1   │     '
//!         │               │     3        │       │     '
//!         │               └─────────────►├───────┤     ' done_response = Some(action)
//!         │                              │       │     '
//!         │                              ├───────┘     '
//!         └───────ActionResponse─────────┴-------------┘
//!                                                3
//! ```
//!
//! [`Bridge`]: crate::Bridge
//! [`action_id`]: Action#structfield.action_id
//! [`payload`]: Action#structfield.payload
//! [`done_response`]: ActionResponse#structfield.done_response
//! [`action_redirections`]: Config#structfield.action_redirections

use bytes::BytesMut;
use flume::{Receiver, Sender};
use futures_util::StreamExt;
use human_bytes::human_bytes;
use log::{debug, error, info, trace, warn};
use reqwest::{Certificate, Client, ClientBuilder, Error as ReqwestError, Identity};
use rsa::sha2::{Digest, Sha256};
use serde::{Deserialize, Serialize};
use tokio::select;
<<<<<<< HEAD
use tokio::time::Instant;
=======
use tokio::time::{sleep, timeout_at, Instant};
>>>>>>> 0f20e4a4

use std::fs::{metadata, read, remove_dir_all, remove_file, write, File};
use std::io;
use std::sync::{Arc, Mutex};
use std::time::Duration;
#[cfg(unix)]
use std::{
    fs::{create_dir, set_permissions, Permissions},
    path::Path,
};
use std::{io::Write, path::PathBuf};

use crate::base::actions::Cancellation;
use crate::{base::bridge::BridgeTx, config::DownloaderConfig, Action, ActionResponse, Config};

#[derive(thiserror::Error, Debug)]
pub enum Error {
    #[error("Serde error: {0}")]
    Serde(#[from] serde_json::Error),
    #[error("Error from reqwest: {0}")]
    Reqwest(#[from] ReqwestError),
    #[error("File io Error: {0}")]
    Io(#[from] std::io::Error),
    #[error("Empty file name")]
    EmptyFileName,
    #[error("Missing file path")]
    FilePathMissing,
    #[error("Download failed, content length zero")]
    EmptyFile,
    #[error("Downloaded file has unexpected checksum")]
    BadChecksum,
    #[error("Disk space is insufficient: {0}")]
    InsufficientDisk(String),
    #[error("Save file is corrupted")]
    BadSave,
    #[error("Save file doesn't exist")]
    NoSave,
<<<<<<< HEAD
    #[error("Download has been cancelled by '{0}'")]
    Cancelled(String),
=======
    #[error("Download timedout")]
    Timeout,
>>>>>>> 0f20e4a4
}

/// This struct contains the necessary components to download and store file as notified by a download file
/// [`Action`], while also sending periodic [`ActionResponse`]s to update progress and finally forwarding
/// the download [`Action`], updated with information regarding where the file is stored in the file-system
/// to the connected bridge application.
pub struct FileDownloader {
    config: DownloaderConfig,
    actions_rx: Receiver<Action>,
    action_id: String,
    bridge_tx: BridgeTx,
    client: Client,
    shutdown_rx: Receiver<DownloaderShutdown>,
    disabled: Arc<Mutex<bool>>,
}

impl FileDownloader {
    /// Creates a handler for download actions within uplink and uses HTTP to download files.
    pub fn new(
        config: Arc<Config>,
        actions_rx: Receiver<Action>,
        bridge_tx: BridgeTx,
        shutdown_rx: Receiver<DownloaderShutdown>,
        disabled: Arc<Mutex<bool>>,
    ) -> Result<Self, Error> {
        // Authenticate with TLS certs from config
        let client_builder = ClientBuilder::new();
        let client = match &config.authentication {
            Some(certs) => {
                let ca = Certificate::from_pem(certs.ca_certificate.as_bytes())?;
                let mut buf = BytesMut::from(certs.device_private_key.as_bytes());
                buf.extend_from_slice(certs.device_certificate.as_bytes());
                // buf contains the private key and certificate of device
                let device = Identity::from_pem(&buf)?;
                client_builder.add_root_certificate(ca).identity(device)
            }
            None => client_builder,
        }
        .build()?;

        Ok(Self {
            config: config.downloader.clone(),
            actions_rx,
            client,
            bridge_tx,
            action_id: String::default(),
            shutdown_rx,
            disabled,
        })
    }

    /// Spawn a thread to handle downloading files as notified by download actions and for forwarding the updated actions
    /// back to bridge for further processing, e.g. OTA update installation.
    #[tokio::main(flavor = "current_thread")]
    pub async fn start(mut self) {
        self.reload().await;

        info!("Downloader thread is ready to receive download actions");
        while let Ok(action) = self.actions_rx.recv_async().await {
            action.action_id.clone_into(&mut self.action_id);
            let mut state = match DownloadState::new(action, &self.config) {
                Ok(s) => s,
                Err(e) => {
                    self.forward_error(e).await;
                    continue;
                }
            };

            // Update action status for process initiated
            let status = ActionResponse::progress(&self.action_id, "Downloading", 0);
            self.bridge_tx.send_action_response(status).await;

            if let Err(e) = self.download(&mut state).await {
                self.forward_error(e).await;
                continue;
            }

            // Forward updated action as part of response
            let DownloadState { current: CurrentDownload { action, .. }, .. } = state;
            let status = ActionResponse::done(&self.action_id, "Downloaded", Some(action));
            self.bridge_tx.send_action_response(status).await;
        }

        error!("Downloader thread stopped");
    }

    // Loads a download left uncompleted during the previous run of uplink and continues it
    async fn reload(&mut self) {
        let mut state = match DownloadState::load(&self.config) {
            Ok(s) => s,
            Err(Error::NoSave) => return,
            Err(e) => {
                warn!("Couldn't reload current_download: {e}");
                return;
            }
        };
        state.current.action.action_id.clone_into(&mut self.action_id);

        if let Err(e) = self.download(&mut state).await {
            self.forward_error(e).await;
            return;
        }

        // Forward updated action as part of response
        let DownloadState { current: CurrentDownload { action, .. }, .. } = state;
        let status = ActionResponse::done(&self.action_id, "Downloaded", Some(action));
        self.bridge_tx.send_action_response(status).await;
    }

    // Accepts `DownloadState`, sets a timeout for the action
    async fn download(&mut self, state: &mut DownloadState) -> Result<(), Error> {
        let shutdown_rx = self.shutdown_rx.clone();
        select! {
            // Wait till download completes
            o = self.continuous_retry(state) => o?,
            // Cancel download on receiving cancel action, e.g. on action timeout
            Ok(action) = self.actions_rx.recv_async() => {
                let cancellation: Cancellation = serde_json::from_str(&action.payload)?;

                trace!("Deleting partially downloaded file: {cancellation:?}");
                state.clean()?;

                return Err(Error::Cancelled(action.action_id));
            },

            Ok(_) = shutdown_rx.recv_async(), if !shutdown_rx.is_disconnected() => {
                if let Err(e) = state.save(&self.config) {
                    error!("Error saving current_download: {e}");
                }

                return Ok(());
            },
<<<<<<< HEAD
=======

            // NOTE: if download has timedout don't do anything, else ensure errors are forwarded after three retries
            o = timeout_at(deadline, self.continuous_retry(state)) => match o {
                Ok(r) => r?,
                Err(_) => {
                    // unwrap is safe because download_path is expected to be Some
                    _ = remove_file(state.current.meta.download_path.as_ref().unwrap());
                    error!("Last download has timedout; file deleted");

                    return Err(Error::Timeout);
                },
            }
>>>>>>> 0f20e4a4
        }

        state.current.meta.verify_checksum()?;
        // Update Action payload with `download_path`, i.e. downloaded file's location in fs
        state.current.action.payload = serde_json::to_string(&state.current.meta)?;

        Ok(())
    }

    // A download must be retried with Range header when HTTP/reqwest errors are faced
    async fn continuous_retry(&self, state: &mut DownloadState) -> Result<(), Error> {
        'outer: loop {
            let mut req = self.client.get(&state.current.meta.url);
            if let Some(range) = state.retry_range() {
                warn!("Retrying download; Continuing to download file from: {range}");
                req = req.header("Range", range);
            }
            let mut stream = match req.send().await {
                Ok(s) => s.error_for_status()?.bytes_stream(),
                Err(e) => {
                    error!("Download failed: {e}");
                    // Retry after wait
                    tokio::time::sleep(Duration::from_secs(1)).await;
                    continue 'outer;
                }
            };

            // Download and store to disk by streaming as chunks
            loop {
                // Checks if downloader is disabled by user or not
                if *self.disabled.lock().unwrap() {
                    // async to ensure download can be cancelled during sleep
                    sleep(Duration::from_secs(1)).await;
                    continue;
                }
                let Some(item) = stream.next().await else { break };
                let chunk = match item {
                    Ok(c) => c,
                    // Retry non-status errors
                    Err(e) if !e.is_status() => {
                        let status =
                            ActionResponse::progress(&self.action_id, "Download Failed", 0)
                                .add_error(e.to_string());
                        self.bridge_tx.send_action_response(status).await;
                        error!("Download failed: {e}");
                        // Retry after wait
                        tokio::time::sleep(Duration::from_secs(1)).await;
                        continue 'outer;
                    }
                    Err(e) => return Err(e.into()),
                };
                if let Some(percentage) = state.write_bytes(&chunk)? {
                    let status =
                        ActionResponse::progress(&self.action_id, "Downloading", percentage);
                    self.bridge_tx.send_action_response(status).await;
                }
            }

            info!("Firmware downloaded successfully");
            break;
        }

        Ok(())
    }

    // Forward errors as action response to bridge
    async fn forward_error(&mut self, err: Error) {
        let status = ActionResponse::failure(&self.action_id, err.to_string());
        self.bridge_tx.send_action_response(status).await;
    }
}

#[cfg(unix)]
/// Custom create_dir_all which sets permissions on each created directory, only works on unix
fn create_dirs_with_perms(path: &Path, perms: Permissions) -> std::io::Result<()> {
    let mut current_path = PathBuf::new();

    for component in path.components() {
        current_path.push(component);

        if !current_path.exists() {
            create_dir(&current_path)?;
            set_permissions(&current_path, perms.clone())?;
        }
    }

    Ok(())
}

/// Creates file to download into
fn create_file(download_path: &PathBuf, file_name: &str) -> Result<(File, PathBuf), Error> {
    let mut file_path = download_path.to_owned();
    file_path.push(file_name);
    // NOTE: if file_path is occupied by a directory due to previous working of uplink, remove it
    if let Ok(f) = metadata(&file_path) {
        if f.is_dir() {
            remove_dir_all(&file_path)?;
        }
    }
    let file = File::create(&file_path)?;
    #[cfg(unix)]
    file.set_permissions(std::os::unix::fs::PermissionsExt::from_mode(0o666))?;

    Ok((file, file_path))
}

fn check_disk_size(config: &DownloaderConfig, download: &DownloadFile) -> Result<(), Error> {
    let disk_free_space = fs2::free_space(&config.path)? as usize;

    let req_size = human_bytes(download.content_length as f64);
    let free_size = human_bytes(disk_free_space as f64);
    debug!("Download requires {req_size}; Disk free space is {free_size}");

    if download.content_length > disk_free_space {
        return Err(Error::InsufficientDisk(free_size));
    }

    Ok(())
}

/// Expected JSON format of data contained in the [`payload`] of a download file [`Action`]
///
/// [`payload`]: Action#structfield.payload
#[derive(Serialize, Deserialize, Clone, PartialEq, Eq, Debug)]
pub struct DownloadFile {
    url: String,
    #[serde(alias = "content-length")]
    content_length: usize,
    #[serde(alias = "version")]
    file_name: String,
    /// Path to location in fs where file will be stored
    pub download_path: Option<PathBuf>,
    /// Checksum that can be used to verify download was successful
    pub checksum: Option<String>,
}

impl DownloadFile {
    fn verify_checksum(&self) -> Result<(), Error> {
        let Some(checksum) = &self.checksum else { return Ok(()) };
        let path = self.download_path.as_ref().expect("Downloader didn't set \"download_path\"");
        let mut file = File::open(path)?;
        let mut hasher = Sha256::new();
        io::copy(&mut file, &mut hasher)?;
        let hash = hasher.finalize();

        if checksum != &hex::encode(hash) {
            return Err(Error::BadChecksum);
        }

        Ok(())
    }
}

#[derive(Clone, Debug, Serialize, Deserialize)]
struct CurrentDownload {
    action: Action,
    meta: DownloadFile,
}

// A temporary structure to help us retry downloads
// that failed after partial completion.
#[derive(Debug)]
struct DownloadState {
    current: CurrentDownload,
    file: File,
    bytes_written: usize,
    percentage_downloaded: u8,
    start: Instant,
}

impl DownloadState {
    fn new(action: Action, config: &DownloaderConfig) -> Result<Self, Error> {
        // Ensure that directory for downloading file into, exists
        let mut path = config.path.clone();
        path.push(&action.name);

        #[cfg(unix)]
        create_dirs_with_perms(
            path.as_path(),
            std::os::unix::fs::PermissionsExt::from_mode(0o777),
        )?;

        #[cfg(not(unix))]
        std::fs::create_dir_all(&path)?;

        // Extract url information from action payload
        let mut meta = match serde_json::from_str::<DownloadFile>(&action.payload)? {
            DownloadFile { file_name, .. } if file_name.is_empty() => {
                return Err(Error::EmptyFileName)
            }
            DownloadFile { content_length: 0, .. } => return Err(Error::EmptyFile),
            u => u,
        };

        check_disk_size(config, &meta)?;

        let url = meta.url.clone();

        // Create file to actually download into
        let (file, file_path) = create_file(&path, &meta.file_name)?;
        // Retry downloading upto 3 times in case of connectivity issues
        // TODO: Error out for 1XX/3XX responses
        info!(
            "Downloading from {} into {}; size = {}",
            url,
            file_path.display(),
            human_bytes(meta.content_length as f64)
        );
        meta.download_path = Some(file_path);
        let current = CurrentDownload { action, meta };

        Ok(Self {
            current,
            file,
            bytes_written: 0,
            percentage_downloaded: 0,
            start: Instant::now(),
        })
    }

    fn load(config: &DownloaderConfig) -> Result<Self, Error> {
        let mut path = config.path.clone();
        path.push("current_download");

        if !path.exists() {
            return Err(Error::NoSave);
        }

        let read = read(&path)?;
        let current: CurrentDownload = serde_json::from_slice(&read)?;

<<<<<<< HEAD
        // Unwrap is ok here as it is expected to be set for actions once received
        let file = File::open(current.meta.download_path.as_ref().unwrap())?;
=======
        let file = File::options().append(true).open(current.meta.download_path.as_ref().unwrap())?;
>>>>>>> 0f20e4a4
        let bytes_written = file.metadata()?.len() as usize;

        remove_file(path)?;

        Ok(DownloadState {
            current,
            file,
            bytes_written,
            percentage_downloaded: 0,
            start: Instant::now(),
        })
    }

    fn save(&self, config: &DownloaderConfig) -> Result<(), Error> {
        if self.bytes_written == self.current.meta.content_length {
            return Ok(());
        }

        let current = self.current.clone();
        let json = serde_json::to_vec(&current)?;

        let mut path = config.path.clone();
        path.push("current_download");
        write(path, json)?;

        Ok(())
    }

    /// Deletes contents of file
    fn clean(&self) -> Result<(), Error> {
        // Unwrap is ok here as it is expected to be set for actions once received
        remove_file(self.current.meta.download_path.as_ref().unwrap())?;

        Ok(())
    }

    fn retry_range(&self) -> Option<String> {
        if self.bytes_written == 0 {
            return None;
        }

        Some(format!("bytes={}-{}", self.bytes_written, self.current.meta.content_length))
    }

    fn write_bytes(&mut self, buf: &[u8]) -> Result<Option<u8>, Error> {
        let bytes_downloaded = buf.len();
        self.file.write_all(buf)?;
        self.bytes_written += bytes_downloaded;
        let size = human_bytes(self.current.meta.content_length as f64);

        // Calculate percentage on the basis of content_length
        let factor = self.bytes_written as f32 / self.current.meta.content_length as f32;
        let percentage = (99.99 * factor) as u8;

        // NOTE: ensure lesser frequency of action responses, once every percentage points
        if percentage > self.percentage_downloaded {
            self.percentage_downloaded = percentage;
            debug!(
                "Downloading: size = {size}, percentage = {percentage}, elapsed = {}s",
                self.start.elapsed().as_secs()
            );

            Ok(Some(percentage))
        } else {
            trace!(
                "Downloading: size = {size}, percentage = {}, elapsed = {}s",
                self.percentage_downloaded,
                self.start.elapsed().as_secs()
            );

            Ok(None)
        }
    }
}

/// Command to remotely trigger `Downloader` shutdown
pub struct DownloaderShutdown;

/// Handle to send control messages to `Downloader`
#[derive(Debug, Clone)]
pub struct CtrlTx {
    pub(crate) inner: Sender<DownloaderShutdown>,
}

impl CtrlTx {
    /// Triggers shutdown of `Downloader`
    pub async fn trigger_shutdown(&self) {
        self.inner.send_async(DownloaderShutdown).await.unwrap()
    }
}

#[cfg(test)]
mod test {
    use std::collections::HashMap;

    use flume::bounded;
    use serde_json::json;
    use tempdir::TempDir;

    use crate::{
        base::bridge::{DataTx, StatusTx},
        config::{ActionRoute, MqttConfig},
    };

    use super::*;

    fn config(downloader: DownloaderConfig) -> Config {
        Config {
            broker: "localhost".to_owned(),
            port: 1883,
            device_id: "123".to_owned(),
            streams: HashMap::new(),
            mqtt: MqttConfig { max_packet_size: 1024 * 1024, ..Default::default() },
            downloader,
            ..Default::default()
        }
    }

    fn create_bridge() -> (BridgeTx, Receiver<ActionResponse>) {
        let (inner, _) = bounded(2);
        let data_tx = DataTx { inner };
        let (inner, status_rx) = bounded(2);
        let status_tx = StatusTx { inner };

        (BridgeTx { data_tx, status_tx }, status_rx)
    }

    // Prepare config
    fn test_config(temp_dir: &Path, test_name: &str) -> Config {
        let mut path = PathBuf::from(temp_dir);
        path.push(test_name);
        let downloader_cfg = DownloaderConfig {
            actions: vec![ActionRoute {
                name: "firmware_update".to_owned(),
                timeout: Duration::from_secs(10),
                cancellable: true,
            }],
            path,
        };
        config(downloader_cfg.clone())
    }

    #[test]
    // Test file downloading capabilities of FileDownloader by downloading the uplink logo from GitHub
    fn download_file() {
        let temp_dir = TempDir::new("download_file").unwrap();
        let config = test_config(temp_dir.path(), "download_file");
        let mut downloader_path = config.downloader.path.clone();
        let (bridge_tx, status_rx) = create_bridge();

        // Create channels to forward and push actions on
        let (download_tx, download_rx) = bounded(1);
        let (_, ctrl_rx) = bounded(1);
        let downloader = FileDownloader::new(
            Arc::new(config),
            download_rx,
            bridge_tx,
            ctrl_rx,
            Arc::new(Mutex::new(false)),
        )
        .unwrap();

        // Start FileDownloader in separate thread
        std::thread::spawn(|| downloader.start());

        // Create a firmware update action
        let download_update = DownloadFile {
            url: "https://github.com/bytebeamio/uplink/raw/main/docs/logo.png".to_string(),
            content_length: 296658,
            file_name: "test.txt".to_string(),
            download_path: None,
            checksum: None,
        };
        let mut expected_forward = download_update.clone();
        downloader_path.push("firmware_update");
        downloader_path.push("test.txt");
        expected_forward.download_path = Some(downloader_path);
        let download_action = Action {
            action_id: "1".to_string(),
            name: "firmware_update".to_string(),
            payload: json!(download_update).to_string(),
        };

        std::thread::sleep(Duration::from_millis(10));

        // Send action to FileDownloader with Sender<Action>
        download_tx.try_send(download_action).unwrap();

        // Collect action_status and ensure it is as expected
        let status = status_rx.recv().unwrap();
        assert_eq!(status.state, "Downloading");
        let mut progress = 0;

        // Collect and ensure forwarded action contains expected info
        loop {
            let status = status_rx.recv().unwrap();

            assert!(progress <= status.progress);
            progress = status.progress;

            if status.is_done() {
                let fwd_action = status.done_response.unwrap();
                let fwd = serde_json::from_str(&fwd_action.payload).unwrap();
                assert_eq!(expected_forward, fwd);
                break;
            }
        }
    }

    #[test]
    // Once a file is downloaded FileDownloader must check it's checksum value against what is provided
    fn checksum_of_file() {
        let temp_dir = TempDir::new("file_checksum").unwrap();
        let config = test_config(temp_dir.path(), "file_checksum");
        let (bridge_tx, status_rx) = create_bridge();

        // Create channels to forward and push action_status on
        let (download_tx, download_rx) = bounded(1);
        let (_, ctrl_rx) = bounded(1);
        let downloader = FileDownloader::new(
            Arc::new(config),
            download_rx,
            bridge_tx,
            ctrl_rx,
            Arc::new(Mutex::new(false)),
        )
        .unwrap();

        // Start FileDownloader in separate thread
        std::thread::spawn(|| downloader.start());

        std::thread::sleep(Duration::from_millis(10));

        // Correct firmware update action
        let correct_update = DownloadFile {
            url: "https://github.com/bytebeamio/uplink/raw/main/docs/logo.png".to_string(),
            content_length: 296658,
            file_name: "logo.png".to_string(),
            download_path: None,
            checksum: Some(
                "e22d4a7cf60ad13bf885c6d84af2f884f0c044faf0ee40b2e3c81896b226b2fc".to_string(),
            ),
        };
        let correct_action = Action {
            action_id: "1".to_string(),
            name: "firmware_update".to_string(),
            payload: json!(correct_update).to_string(),
        };

        // Send the correct action to FileDownloader
        download_tx.try_send(correct_action).unwrap();

        // Collect action_status and ensure it is as expected
        let status = status_rx.recv().unwrap();
        assert_eq!(status.state, "Downloading");
        let mut progress = 0;

        // Collect and ensure forwarded action contains expected info
        loop {
            let status = status_rx.recv().unwrap();

            assert!(progress <= status.progress);
            progress = status.progress;

            if status.is_done() {
                if status.state != "Downloaded" {
                    panic!("unexpected status={status:?}")
                }
                break;
            }
        }

        // Wrong firmware update action
        let wrong_update = DownloadFile {
            url: "https://github.com/bytebeamio/uplink/raw/main/docs/logo.png".to_string(),
            content_length: 296658,
            file_name: "logo.png".to_string(),
            download_path: None,
            checksum: Some("abcd1234efgh5678".to_string()),
        };
        let wrong_action = Action {
            action_id: "1".to_string(),
            name: "firmware_update".to_string(),
            payload: json!(wrong_update).to_string(),
        };

        // Send the wrong action to FileDownloader
        download_tx.try_send(wrong_action).unwrap();

        // Collect action_status and ensure it is as expected
        let status = status_rx.recv().unwrap();
        assert_eq!(status.state, "Downloading");
        let mut progress = 0;

        // Collect and ensure forwarded action contains expected info
        loop {
            let status = status_rx.recv().unwrap();

            assert!(progress <= status.progress);
            progress = status.progress;

            if status.is_done() {
                assert!(status.is_failed());
                assert_eq!(status.errors, vec!["Downloaded file has unexpected checksum"]);
                break;
            }
        }
    }
}<|MERGE_RESOLUTION|>--- conflicted
+++ resolved
@@ -56,11 +56,7 @@
 use rsa::sha2::{Digest, Sha256};
 use serde::{Deserialize, Serialize};
 use tokio::select;
-<<<<<<< HEAD
-use tokio::time::Instant;
-=======
-use tokio::time::{sleep, timeout_at, Instant};
->>>>>>> 0f20e4a4
+use tokio::time::{Instant, sleep};
 
 use std::fs::{metadata, read, remove_dir_all, remove_file, write, File};
 use std::io;
@@ -98,13 +94,8 @@
     BadSave,
     #[error("Save file doesn't exist")]
     NoSave,
-<<<<<<< HEAD
     #[error("Download has been cancelled by '{0}'")]
     Cancelled(String),
-=======
-    #[error("Download timedout")]
-    Timeout,
->>>>>>> 0f20e4a4
 }
 
 /// This struct contains the necessary components to download and store file as notified by a download file
@@ -237,21 +228,6 @@
 
                 return Ok(());
             },
-<<<<<<< HEAD
-=======
-
-            // NOTE: if download has timedout don't do anything, else ensure errors are forwarded after three retries
-            o = timeout_at(deadline, self.continuous_retry(state)) => match o {
-                Ok(r) => r?,
-                Err(_) => {
-                    // unwrap is safe because download_path is expected to be Some
-                    _ = remove_file(state.current.meta.download_path.as_ref().unwrap());
-                    error!("Last download has timedout; file deleted");
-
-                    return Err(Error::Timeout);
-                },
-            }
->>>>>>> 0f20e4a4
         }
 
         state.current.meta.verify_checksum()?;
@@ -274,7 +250,7 @@
                 Err(e) => {
                     error!("Download failed: {e}");
                     // Retry after wait
-                    tokio::time::sleep(Duration::from_secs(1)).await;
+                    sleep(Duration::from_secs(1)).await;
                     continue 'outer;
                 }
             };
@@ -298,7 +274,7 @@
                         self.bridge_tx.send_action_response(status).await;
                         error!("Download failed: {e}");
                         // Retry after wait
-                        tokio::time::sleep(Duration::from_secs(1)).await;
+                        sleep(Duration::from_secs(1)).await;
                         continue 'outer;
                     }
                     Err(e) => return Err(e.into()),
@@ -483,12 +459,8 @@
         let read = read(&path)?;
         let current: CurrentDownload = serde_json::from_slice(&read)?;
 
-<<<<<<< HEAD
         // Unwrap is ok here as it is expected to be set for actions once received
-        let file = File::open(current.meta.download_path.as_ref().unwrap())?;
-=======
         let file = File::options().append(true).open(current.meta.download_path.as_ref().unwrap())?;
->>>>>>> 0f20e4a4
         let bytes_written = file.metadata()?.len() as usize;
 
         remove_file(path)?;
