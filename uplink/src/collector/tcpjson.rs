use flume::{Receiver, RecvError, Sender};
use log::{debug, error, info};
use serde::{Deserialize, Serialize};
use thiserror::Error;
use tokio::io::AsyncWriteExt;
use tokio::net::{TcpListener, TcpStream};
use tokio::{select, time};
use tokio_stream::StreamExt;
use tokio_util::codec::Framed;
use tokio_util::codec::{LinesCodec, LinesCodecError};

use std::io;

use crate::base::actions::{Action, ActionResponse, Error as ActionsError};
use crate::base::{Buffer, Config, Package, Point, Stream};
use serde_json::Value;
use std::collections::HashMap;
use std::sync::Arc;
use tokio::time::{Duration, Instant};

#[derive(Error, Debug)]
pub enum Error {
    #[error("Io error {0}")]
    Io(#[from] io::Error),
    #[error("Receiver error {0}")]
    Recv(#[from] RecvError),
    #[error("Stream done")]
    StreamDone,
    #[error("Lines codec error {0}")]
    Codec(#[from] LinesCodecError),
    #[error("Serde error {0}")]
    Json(#[from] serde_json::error::Error),
    #[error("Download OTA error")]
    Actions(#[from] ActionsError),
<<<<<<< HEAD
    #[error("Couldn't fill stream")]
    Stream(#[from] crate::base::Error),
=======
>>>>>>> a8480149
}

pub struct Bridge {
    config: Arc<Config>,
    data_tx: Sender<Box<dyn Package>>,
    actions_rx: Receiver<Action>,
    current_action: Option<String>,
    action_status: Stream<ActionResponse>,
}

impl Bridge {
    pub fn new(
        config: Arc<Config>,
        data_tx: Sender<Box<dyn Package>>,
        actions_rx: Receiver<Action>,
        action_status: Stream<ActionResponse>,
    ) -> Bridge {
        Bridge { config, data_tx, actions_rx, current_action: None, action_status }
    }

    pub async fn start(&mut self) -> Result<(), Error> {
        let mut action_status = self.action_status.clone();

        loop {
            let addr = format!("0.0.0.0:{}", self.config.bridge_port);
            let listener = TcpListener::bind(&addr).await?;

            let (stream, addr) = loop {
                select! {
                    v = listener.accept() =>  {
                        match v {
                            Ok(s) => break s,
                            Err(e) => {
                                error!("Tcp connection accept error = {:?}", e);
                                continue;
                            }
                        }
                    }
                    action = self.actions_rx.recv_async() => {
                        let action = action?;
                        error!("Bridge down!! Action ID = {}", action.action_id);
                        let status = ActionResponse::failure(&action.action_id, "Bridge down");
                        if let Err(e) = action_status.fill(status).await {
                            error!("Failed to send busy status. Error = {:?}", e);
                        }
                    }
                }
            };

            info!("Accepted new connection from {:?}", addr);
            let framed = Framed::new(stream, LinesCodec::new());
            if let Err(e) = self.collect(framed).await {
                error!("Bridge failed. Error = {:?}", e);
            }
        }
    }

    pub async fn collect(
        &mut self,
        mut framed: Framed<TcpStream, LinesCodec>,
    ) -> Result<(), Error> {
        let mut bridge_partitions = HashMap::new();
        for (stream, config) in self.config.streams.clone() {
            bridge_partitions.insert(
                stream.clone(),
                Stream::new(stream, config.topic, config.buf_size, self.data_tx.clone()),
            );
        }

        let mut action_status = self.action_status.clone();
        let action_timeout = time::sleep(Duration::from_secs(100));
        tokio::pin!(action_timeout);

        let flush_period = self.config.flush_period.unwrap_or(10);
        let flush_timeout = time::sleep(Duration::from_secs(flush_period));
        tokio::pin!(flush_timeout);

        loop {
            select! {
                frame = framed.next() => {
                    let frame = frame.ok_or(Error::StreamDone)??;
                    debug!("Received line = {:?}", frame);

                    let data: Payload = match serde_json::from_str(&frame) {
                        Ok(d) => d,
                        Err(e) => {
                            error!("Deserialization error = {:?}", e);
                            continue
                        }
                    };

                    // If incoming data is a response for an action, drop it
                    // if timeout is already sent to cloud
                    if data.stream == "action_status" {
                        match self.current_action.take() {
                            Some(id) => debug!("Response for action = {:?}", id),
                            None => {
                                error!("Action timed out already");
                                continue
                            }
                        }
                    }

                    let partition = match bridge_partitions.get_mut(&data.stream) {
                        Some(partition) => partition,
                        None => {
                            if bridge_partitions.keys().len() > 20 {
                                error!("Failed to create {:?} stream. More than max 20 streams", data.stream);
                                continue
                            }

                            let stream = Stream::dynamic(&data.stream, &self.config.project_id, &self.config.device_id, self.data_tx.clone());
                            bridge_partitions.entry(data.stream.clone()).or_insert(stream)
                        }
                    };

                    // If fill causes a flush, reset flush_timeout
                    match partition.fill(data).await {
                        Ok(flushed) => if flushed {
                            flush_timeout.as_mut().reset(Instant::now() + Duration::from_secs(flush_period));
                        }
                        Err(e) => error!("Failed to send data. Error = {:?}", e.to_string());
                    }
                }

                action = self.actions_rx.recv_async() => {
                    let action = action?;
                    self.current_action = Some(action.action_id.to_owned());

                    action_timeout.as_mut().reset(Instant::now() + Duration::from_secs(10));
                    let data = match serde_json::to_vec(&action) {
                        Ok(d) => d,
                        Err(e) => {
                            error!("Serialization error = {:?}", e);
                            continue
                        }
                    };

                    framed.get_mut().write_all(&data).await?;
                    framed.get_mut().write_all(b"\n").await?;
                }

                _ = &mut action_timeout, if self.current_action.is_some() => {
                    let action = self.current_action.take().unwrap();
                    error!("Timeout waiting for action response. Action ID = {}", action);

                    // Send failure response to cloud
                    let status = ActionResponse::failure(&action, "Action timed out");
                    if let Err(e) = action_status.fill(status).await {
                        error!("Failed to fill. Error = {:?}", e);
                    }
                }

                // Manually flush all partitions on timeout
                _ = &mut flush_timeout => {
                    for (_, partition) in bridge_partitions.iter_mut() {
                        partition.flush().await?;
                    }
                }
            }
        }
    }
}

// TODO Don't do any deserialization on payload. Read it a Vec<u8> which is in turn a json
// TODO which cloud will double deserialize (Batch 1st and messages next)
#[derive(Debug, Serialize, Deserialize)]
pub struct Payload {
    #[serde(skip_serializing)]
    pub stream: String,
    pub sequence: u32,
    pub timestamp: u64,
    #[serde(flatten)]
    pub payload: Value,
}

impl Payload {
    pub fn from_string<S: Into<String>>(input: S) -> Result<Self, Error> {
        Ok(serde_json::from_str(&input.into())?)
    }
}

impl Point for Payload {
    fn sequence(&self) -> u32 {
        self.sequence
    }

    fn timestamp(&self) -> u64 {
        self.timestamp
    }
}

impl Package for Buffer<Payload> {
    fn topic(&self) -> Arc<String> {
        self.topic.clone()
    }

    fn serialize(&self) -> serde_json::Result<Vec<u8>> {
        serde_json::to_vec(&self.buffer)
    }

    fn anomalies(&self) -> Option<(String, usize)> {
        self.anomalies()
    }
}<|MERGE_RESOLUTION|>--- conflicted
+++ resolved
@@ -32,11 +32,8 @@
     Json(#[from] serde_json::error::Error),
     #[error("Download OTA error")]
     Actions(#[from] ActionsError),
-<<<<<<< HEAD
     #[error("Couldn't fill stream")]
     Stream(#[from] crate::base::Error),
-=======
->>>>>>> a8480149
 }
 
 pub struct Bridge {
