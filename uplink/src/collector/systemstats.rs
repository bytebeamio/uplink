use flume::Sender;
use log::error;
use serde::Serialize;
use sysinfo::{
    ComponentExt, CpuExt, DiskExt, NetworkData, NetworkExt, PidExt, ProcessExt, SystemExt,
};
use tokio::time::Instant;

use std::{
    collections::HashMap,
    sync::Arc,
    time::{Duration, SystemTime, UNIX_EPOCH},
};

use crate::base;
use crate::{Config, Package, Point, Stream};

#[derive(thiserror::Error, Debug)]
pub enum Error {
    #[error("Io error {0}")]
    Io(#[from] std::io::Error),
}

type Pid = u32;

#[derive(Debug, Default, Serialize, Clone)]
pub struct System {
    sequence: u32,
    timestamp: u64,
    kernel_version: String,
    uptime: u64,
    no_processes: usize,
    /// Average load within one minute.
    load_avg_one: f64,
    /// Average load within five minutes.
    load_avg_five: f64,
    /// Average load within fifteen minutes.
    load_avg_fifteen: f64,
    total_memory: u64,
    available_memory: u64,
    used_memory: u64,
}

impl System {
    fn init(sys: &sysinfo::System) -> System {
        System {
            kernel_version: match sys.kernel_version() {
                Some(kv) => kv,
                None => String::default(),
            },
            total_memory: sys.total_memory(),
            ..Default::default()
        }
    }

    fn update(&mut self, sys: &sysinfo::System, timestamp: u64) {
        self.sequence += 1;
        self.timestamp = timestamp;
        self.uptime = sys.uptime();
        self.no_processes = sys.processes().len();
        let sysinfo::LoadAvg { one, five, fifteen } = sys.load_average();
        self.load_avg_one = one;
        self.load_avg_five = five;
        self.load_avg_fifteen = fifteen;
        self.available_memory = sys.available_memory();
        self.used_memory = self.total_memory - self.available_memory;
    }
}

impl Point for System {
    fn sequence(&self) -> u32 {
        self.sequence
    }

    fn timestamp(&self) -> u64 {
        self.timestamp
    }
}

struct SystemStats {
    stat: System,
    stream: Stream<System>,
}

impl SystemStats {
    fn push(&mut self, sys: &sysinfo::System, timestamp: u64) -> Result<(), base::Error> {
        self.stat.update(sys, timestamp);
        self.stream.push(self.stat.clone())?;

        Ok(())
    }
}

#[derive(Debug, Serialize, Clone)]
struct Network {
    sequence: u32,
    timestamp: u64,
    name: String,
    incoming_data_rate: f64,
    outgoing_data_rate: f64,
    #[serde(skip_serializing)]
    timer: Instant,
}

impl Network {
    fn init(name: String) -> Self {
        Network {
            sequence: 0,
            timestamp: 0,
            name,
            incoming_data_rate: 0.0,
            outgoing_data_rate: 0.0,
            timer: Instant::now(),
        }
    }

    /// Update metrics values for network usage over time
    fn update(&mut self, data: &NetworkData, timestamp: u64, sequence: u32) {
        let update_period = self.timer.elapsed().as_secs_f64();
        self.incoming_data_rate = data.total_received() as f64 / update_period;
        self.outgoing_data_rate = data.total_transmitted() as f64 / update_period;
        self.timestamp = timestamp;
        self.sequence = sequence;
    }
}

impl Point for Network {
    fn sequence(&self) -> u32 {
        self.sequence
    }

    fn timestamp(&self) -> u64 {
        self.timestamp
    }
}

struct NetworkStats {
    sequence: u32,
    map: HashMap<String, Network>,
    stream: Stream<Network>,
}

impl NetworkStats {
    fn push(
        &mut self,
        net_name: String,
        net_data: &sysinfo::NetworkData,
        timestamp: u64,
    ) -> Result<(), base::Error> {
        self.sequence += 1;
        let net = self.map.entry(net_name.clone()).or_insert_with(|| Network::init(net_name));
        net.update(net_data, timestamp, self.sequence);
        self.stream.push(net.clone())?;

        Ok(())
    }
}

#[derive(Debug, Serialize, Default, Clone)]
struct Disk {
    sequence: u32,
    timestamp: u64,
    name: String,
    total: u64,
    available: u64,
    used: u64,
}

impl Disk {
    fn init(name: String, disk: &sysinfo::Disk) -> Self {
        Disk { name, total: disk.total_space(), ..Default::default() }
    }

    fn update(&mut self, disk: &sysinfo::Disk, timestamp: u64, sequence: u32) {
        self.total = disk.total_space();
        self.available = disk.available_space();
        self.used = self.total - self.available;
        self.timestamp = timestamp;
        self.sequence = sequence;
    }
}

impl Point for Disk {
    fn sequence(&self) -> u32 {
        self.sequence
    }

    fn timestamp(&self) -> u64 {
        self.timestamp
    }
}

struct DiskStats {
    sequence: u32,
    map: HashMap<String, Disk>,
    stream: Stream<Disk>,
}

impl DiskStats {
    fn push(&mut self, disk_data: &sysinfo::Disk, timestamp: u64) -> Result<(), base::Error> {
        self.sequence += 1;
        let disk_name = disk_data.name().to_string_lossy().to_string();
        let disk =
            self.map.entry(disk_name.clone()).or_insert_with(|| Disk::init(disk_name, disk_data));
        disk.update(disk_data, timestamp, self.sequence);
        self.stream.push(disk.clone())?;

        Ok(())
    }
}

#[derive(Debug, Default, Serialize, Clone)]
struct Processor {
    sequence: u32,
    timestamp: u64,
    name: String,
    frequency: u64,
    usage: f32,
}

impl Processor {
    fn init(name: String) -> Self {
        Processor { name, ..Default::default() }
    }

    fn update(&mut self, proc: &sysinfo::Cpu, timestamp: u64, sequence: u32) {
        self.frequency = proc.frequency();
        self.usage = proc.cpu_usage();
        self.timestamp = timestamp;
        self.sequence = sequence;
    }
}

impl Point for Processor {
    fn sequence(&self) -> u32 {
        self.sequence
    }

    fn timestamp(&self) -> u64 {
        self.timestamp
    }
}

struct ProcessorStats {
    sequence: u32,
    map: HashMap<String, Processor>,
    stream: Stream<Processor>,
}

impl ProcessorStats {
    fn push(&mut self, proc_data: &sysinfo::Cpu, timestamp: u64) -> Result<(), base::Error> {
        let proc_name = proc_data.name().to_string();
        self.sequence += 1;
        let proc = self.map.entry(proc_name.clone()).or_insert_with(|| Processor::init(proc_name));
        proc.update(proc_data, timestamp, self.sequence);
        self.stream.push(proc.clone())?;

        Ok(())
    }
}

#[derive(Debug, Default, Serialize, Clone)]
struct Component {
    sequence: u32,
    timestamp: u64,
    label: String,
    temperature: f32,
}

impl Component {
    fn init(label: String) -> Self {
        Component { label, ..Default::default() }
    }

    fn update(&mut self, comp: &sysinfo::Component, timestamp: u64, sequence: u32) {
        self.temperature = comp.temperature();
        self.timestamp = timestamp;
        self.sequence = sequence;
    }
}

impl Point for Component {
    fn sequence(&self) -> u32 {
        self.sequence
    }

    fn timestamp(&self) -> u64 {
        self.timestamp
    }
}

struct ComponentStats {
    sequence: u32,
    map: HashMap<String, Component>,
    stream: Stream<Component>,
}

impl ComponentStats {
    fn push(&mut self, comp_data: &sysinfo::Component, timestamp: u64) -> Result<(), base::Error> {
        let comp_label = comp_data.label().to_string();
        self.sequence += 1;
        let comp =
            self.map.entry(comp_label.clone()).or_insert_with(|| Component::init(comp_label));
        comp.update(comp_data, timestamp, self.sequence);
        self.stream.push(comp.clone())?;

        Ok(())
    }

    fn push_custom(&mut self, mut comp_data: Component, timestamp: u64) -> Result<(), base::Error> {
        self.sequence += 1;
        comp_data.timestamp = timestamp;
        comp_data.sequence = self.sequence;
        self.stream.push(comp_data)?;

        Ok(())
    }
}

#[derive(Debug, Default, Serialize, Clone)]
struct Process {
    sequence: u32,
    timestamp: u64,
    pid: Pid,
    name: String,
    cpu_usage: f32,
    mem_usage: u64,
    disk_total_written_bytes: u64,
    disk_written_bytes: u64,
    disk_total_read_bytes: u64,
    disk_read_bytes: u64,
    start_time: u64,
}

impl Process {
    fn init(pid: Pid, name: String, start_time: u64) -> Self {
        Process { pid, name, start_time, ..Default::default() }
    }

    fn update(&mut self, proc: &sysinfo::Process, timestamp: u64, sequence: u32) {
        let sysinfo::DiskUsage { total_written_bytes, written_bytes, total_read_bytes, read_bytes } =
            proc.disk_usage();
        self.disk_total_written_bytes = total_written_bytes;
        self.disk_written_bytes = written_bytes;
        self.disk_total_read_bytes = total_read_bytes;
        self.disk_read_bytes = read_bytes;
        self.cpu_usage = proc.cpu_usage();
        self.mem_usage = proc.memory();
        self.timestamp = timestamp;
        self.sequence = sequence;
    }
}

impl Point for Process {
    fn sequence(&self) -> u32 {
        self.sequence
    }

    fn timestamp(&self) -> u64 {
        self.timestamp
    }
}

struct ProcessStats {
    sequence: u32,
    map: HashMap<Pid, Process>,
    stream: Stream<Process>,
}

impl ProcessStats {
    fn push(
        &mut self,
        id: Pid,
        proc_data: &sysinfo::Process,
        name: String,
        timestamp: u64,
    ) -> Result<(), base::Error> {
        self.sequence += 1;
        let proc =
            self.map.entry(id).or_insert_with(|| Process::init(id, name, proc_data.start_time()));
        proc.update(proc_data, timestamp, self.sequence);
        self.stream.push(proc.clone())?;

        Ok(())
    }
}

/// Collects and forward system information such as kernel version, memory and disk space usage,
/// information regarding running processes, network and processor usage, etc to an IoT platform.
pub struct StatCollector {
    /// Handle to sysinfo struct containing system information.
    sys: sysinfo::System,
    /// System information values to be serialized.
    system: SystemStats,
    /// Information about running processes.
    processes: ProcessStats,
    /// Individual Processor information.
    processors: ProcessorStats,
    /// Information regarding individual Network interfaces.
    networks: NetworkStats,
    /// Information regarding individual Disks.
    disks: DiskStats,
    /// Temperature information from individual components.
    components: ComponentStats,
    /// Uplink configuration.
    config: Arc<Config>,
}

impl StatCollector {
    /// Create and initialize a stat collector
    pub fn new(config: Arc<Config>, tx: Sender<Box<dyn Package>>) -> Self {
        let mut sys = sysinfo::System::new();
        sys.refresh_disks_list();
        sys.refresh_networks_list();
        sys.refresh_memory();
        sys.refresh_cpu();
        sys.refresh_components();

        let max_buf_size = config.stats.stream_size.unwrap_or(10);

        let mut map = HashMap::new();
        let stream = Stream::dynamic_with_size(
            "uplink_disk_stats",
            &config.project_id,
            &config.device_id,
            max_buf_size,
            tx.clone(),
        );
        for disk_data in sys.disks() {
            let disk_name = disk_data.name().to_string_lossy().to_string();
            map.insert(disk_name.clone(), Disk::init(disk_name, disk_data));
        }
        let disks = DiskStats { sequence: 0, map, stream };

        let mut map = HashMap::new();
        let stream = Stream::dynamic_with_size(
            "uplink_network_stats",
            &config.project_id,
            &config.device_id,
            max_buf_size,
            tx.clone(),
        );
        for (net_name, _) in sys.networks() {
            map.insert(net_name.to_owned(), Network::init(net_name.to_owned()));
        }
        let networks = NetworkStats { sequence: 0, map, stream };

        let mut map = HashMap::new();
        let stream = Stream::dynamic_with_size(
            "uplink_processor_stats",
            &config.project_id,
            &config.device_id,
            max_buf_size,
            tx.clone(),
        );
        for proc in sys.cpus().iter() {
            let proc_name = proc.name().to_owned();
            map.insert(proc_name.clone(), Processor::init(proc_name));
        }
        let processors = ProcessorStats { sequence: 0, map, stream };

        let stream = Stream::dynamic_with_size(
            "uplink_process_stats",
            &config.project_id,
            &config.device_id,
            max_buf_size,
            tx.clone(),
        );
        let processes = ProcessStats { sequence: 0, map: HashMap::new(), stream };

        let stream = Stream::dynamic_with_size(
            "uplink_component_stats",
            &config.project_id,
            &config.device_id,
            max_buf_size,
            tx.clone(),
        );
        let components = ComponentStats { sequence: 0, map: HashMap::new(), stream };

        let stream = Stream::dynamic_with_size(
            "uplink_system_stats",
            &config.project_id,
            &config.device_id,
            max_buf_size,
            tx.clone(),
        );
        let system = SystemStats { stat: System::init(&sys), stream };

        StatCollector { sys, system, config, processes, disks, networks, processors, components }
    }

    /// Stat collector execution loop, sleeps for the duation of `config.stats.update_period` in seconds.
    pub fn start(mut self) {
        loop {
            std::thread::sleep(Duration::from_secs(self.config.stats.update_period));

            if let Err(e) = self.update() {
                error!("Faced error while refreshing system statistics: {}", e);
                return;
            };
        }
    }

    /// Update system information values and increment sequence numbers, while sending to specific data streams.
    fn update(&mut self) -> Result<(), Error> {
        self.sys.refresh_memory();
        let timestamp =
            SystemTime::now().duration_since(UNIX_EPOCH).unwrap_or_default().as_millis() as u64;
        if let Err(e) = self.system.push(&self.sys, timestamp) {
            error!("Couldn't send system stats: {}", e);
        }

        // Refresh disk info
        self.sys.refresh_disks();
        let timestamp =
            SystemTime::now().duration_since(UNIX_EPOCH).unwrap_or_default().as_millis() as u64;
        for disk_data in self.sys.disks() {
            if let Err(e) = self.disks.push(disk_data, timestamp) {
                error!("Couldn't send disk stats: {}", e);
            }
        }

        // Refresh network byte rate info
        self.sys.refresh_networks();
        let timestamp =
            SystemTime::now().duration_since(UNIX_EPOCH).unwrap_or_default().as_millis() as u64;
        for (net_name, net_data) in self.sys.networks() {
            if let Err(e) = self.networks.push(net_name.to_owned(), net_data, timestamp) {
                error!("Couldn't send network stats: {}", e);
            }
        }

        // Refresh processor info
        self.sys.refresh_cpu();
        let timestamp =
            SystemTime::now().duration_since(UNIX_EPOCH).unwrap_or_default().as_millis() as u64;
        for proc_data in self.sys.cpus().iter() {
            if let Err(e) = self.processors.push(proc_data, timestamp) {
                error!("Couldn't send processor stats: {}", e);
            }
        }

        // Refresh component info
        self.sys.refresh_components();
        let timestamp =
            SystemTime::now().duration_since(UNIX_EPOCH).unwrap_or_default().as_millis() as u64;
        for comp_data in self.sys.components().iter() {
            if let Err(e) = self.components.push(comp_data, timestamp) {
<<<<<<< HEAD
                error!("Couldn't send component stats: {}", e);
            }
        }
        let files = glob::glob("/sys/devices/virtual/thermal/thermal_zone*/temp").unwrap();
        for thermal_zone in files {
            let path = thermal_zone.unwrap();
            let mut label = path.as_os_str().to_str().unwrap().to_string();
            label.retain(|c| c.is_numeric());
            let label = "thermal_zone".to_owned() + &label;
            let temperature = std::fs::read_to_string(path).unwrap().trim().parse::<f32>().unwrap();
            let comp_data = Component { label, temperature, ..Default::default() };
            if let Err(e) = self.components.push_custom(comp_data, timestamp) {
=======
>>>>>>> defe7759
                error!("Couldn't send component stats: {}", e);
            }
        }

        // Refresh processes info
        // NOTE: This can be further optimized by storing pids of interested processes
        // at init and only collecting process information for them instead of iterating
        // over all running processes as is being done now.
        self.sys.refresh_processes();
        let timestamp =
            SystemTime::now().duration_since(UNIX_EPOCH).unwrap_or_default().as_millis() as u64;
        for (&id, p) in self.sys.processes() {
            let name = p.name().to_owned();

            if self.config.stats.process_names.contains(&name) {
                if let Err(e) = self.processes.push(id.as_u32(), p, name, timestamp) {
                    error!("Couldn't send process stats: {}", e);
                }
            }
        }

        Ok(())
    }
}<|MERGE_RESOLUTION|>--- conflicted
+++ resolved
@@ -546,7 +546,6 @@
             SystemTime::now().duration_since(UNIX_EPOCH).unwrap_or_default().as_millis() as u64;
         for comp_data in self.sys.components().iter() {
             if let Err(e) = self.components.push(comp_data, timestamp) {
-<<<<<<< HEAD
                 error!("Couldn't send component stats: {}", e);
             }
         }
@@ -559,9 +558,7 @@
             let temperature = std::fs::read_to_string(path).unwrap().trim().parse::<f32>().unwrap();
             let comp_data = Component { label, temperature, ..Default::default() };
             if let Err(e) = self.components.push_custom(comp_data, timestamp) {
-=======
->>>>>>> defe7759
-                error!("Couldn't send component stats: {}", e);
+                error!("Couldn't send temperature stats: {}", e);
             }
         }
 
