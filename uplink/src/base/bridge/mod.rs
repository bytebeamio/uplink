--- conflicted
+++ resolved
@@ -537,14 +537,7 @@
         let (metrics_tx, _) = bounded(10);
         let (actions_tx, actions_rx) = bounded(10);
         let (shutdown_handle, _) = bounded(1);
-
-<<<<<<< HEAD
-        let bridge =
-            Bridge::new(config, package_tx, metrics_tx, actions_rx, action_status, shutdown_handle);
-=======
-        let mut bridge = Bridge::new(config, package_tx, metrics_tx, actions_rx, shutdown_handle);
-        let bridge_tx = bridge.tx();
->>>>>>> c8534c8c
+        let bridge = Bridge::new(config, package_tx, metrics_tx, actions_rx, shutdown_handle);
 
         (bridge, actions_tx, package_rx)
     }
