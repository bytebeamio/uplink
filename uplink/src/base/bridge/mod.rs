use flume::{Receiver, Sender};
use log::error;
use serde::{Deserialize, Serialize};
use serde_json::Value;
use tokio::join;

use std::{fmt::Debug, sync::Arc};

mod actions_lane;
mod data_lane;
mod delaymap;
mod metrics;
pub(crate) mod stream;
mod streams;

<<<<<<< HEAD
use crate::{Action, ActionResponse, ActionRoute, Config};

use self::actions_lane::Error;
pub use self::{
    actions_lane::{ActionsBridge, ActionsBridgeTx},
    data_lane::{DataBridge, DataBridgeTx},
};

use super::{serializer::SerializerShutdown, Compression};
=======
pub use actions_lane::ActionsBridgeTx;
use actions_lane::{ActionsBridge, Error};
use data_lane::DataBridge;
pub use data_lane::DataBridgeTx;

use super::StreamConfig;
use crate::base::ActionRoute;
use crate::{Action, ActionResponse, Config};
>>>>>>> f1dbca65
pub use metrics::StreamMetrics;

pub trait Point: Send + Debug + Serialize + 'static {
    fn stream_name(&self) -> &str;
    fn sequence(&self) -> u32;
    fn timestamp(&self) -> u64;
}

pub trait Package: Send + Debug {
    fn stream_config(&self) -> Arc<StreamConfig>;
    fn stream_name(&self) -> Arc<String>;
    // TODO: Implement a generic Return type that can wrap
    // around custom serialization error types.
    fn serialize(&self) -> serde_json::Result<Vec<u8>>;
    fn anomalies(&self) -> Option<(String, usize)>;
    fn len(&self) -> usize;
    fn latency(&self) -> u64;
    fn is_empty(&self) -> bool {
        self.len() == 0
    }
}

// TODO Don't do any deserialization on payload. Read it a Vec<u8> which is in turn a json
// TODO which cloud will double deserialize (Batch 1st and messages next)
#[derive(Debug, Serialize, Deserialize)]
pub struct Payload {
    #[serde(skip_serializing)]
    pub stream: String,
    pub sequence: u32,
    pub timestamp: u64,
    #[serde(flatten)]
    pub payload: Value,
}

impl Point for Payload {
    fn stream_name(&self) -> &str {
        &self.stream
    }

    fn sequence(&self) -> u32 {
        self.sequence
    }

    fn timestamp(&self) -> u64 {
        self.timestamp
    }
}

/// Commands that can be used to remotely trigger action_lane shutdown
pub(crate) struct ActionBridgeShutdown;

/// Commands that can be used to remotely trigger data_lane shutdown
pub(crate) struct DataBridgeShutdown;

pub struct Bridge {
    pub(crate) data: DataBridge,
    pub(crate) actions: ActionsBridge,
    pub(crate) serializer_shutdown: Sender<SerializerShutdown>,
}

impl Bridge {
    pub fn new(
        config: Arc<Config>,
        package_tx: Sender<Box<dyn Package>>,
        metrics_tx: Sender<StreamMetrics>,
        actions_rx: Receiver<Action>,
        shutdown_handle: Sender<()>,
        serializer_shutdown: Sender<SerializerShutdown>,
    ) -> Self {
        let data = DataBridge::new(config.clone(), package_tx.clone(), metrics_tx.clone());
        let actions =
            ActionsBridge::new(config, package_tx, actions_rx, shutdown_handle, metrics_tx);
        Self { data, actions, serializer_shutdown }
    }

    pub fn tx(&self) -> BridgeTx {
        BridgeTx {
            data: self.data.tx(),
            actions: self.actions.tx(),
            serializer_shutdown: self.serializer_shutdown.clone(),
        }
    }

    pub fn register_action_route(
        &mut self,
        route: ActionRoute,
        actions_tx: Sender<Action>,
    ) -> Result<(), Error> {
        self.actions.register_action_route(route, actions_tx)
    }

    pub fn register_action_routes<R: Into<ActionRoute>, V: IntoIterator<Item = R>>(
        &mut self,
        routes: V,
        actions_tx: Sender<Action>,
    ) -> Result<(), Error> {
        self.actions.register_action_routes(routes, actions_tx)
    }
}

#[derive(Debug, Clone)]
pub struct BridgeTx {
    pub data: DataBridgeTx,
    pub actions: ActionsBridgeTx,
    pub serializer_shutdown: Sender<SerializerShutdown>,
}

impl BridgeTx {
    pub async fn send_payload(&self, payload: Payload) {
        self.data.send_payload(payload).await
    }

    pub fn send_payload_sync(&self, payload: Payload) {
        self.data.send_payload_sync(payload)
    }

    pub async fn send_action_response(&self, response: ActionResponse) {
        self.actions.send_action_response(response).await
    }

    pub async fn trigger_shutdown(&self) {
        join!(self.actions.trigger_shutdown(), self.data.trigger_shutdown(), async {
            if let Err(e) = self.serializer_shutdown.send_async(SerializerShutdown).await {
                error!("Failed to trigger serializer shutdown. Error = {e}")
            }
        });
    }
}<|MERGE_RESOLUTION|>--- conflicted
+++ resolved
@@ -13,17 +13,6 @@
 pub(crate) mod stream;
 mod streams;
 
-<<<<<<< HEAD
-use crate::{Action, ActionResponse, ActionRoute, Config};
-
-use self::actions_lane::Error;
-pub use self::{
-    actions_lane::{ActionsBridge, ActionsBridgeTx},
-    data_lane::{DataBridge, DataBridgeTx},
-};
-
-use super::{serializer::SerializerShutdown, Compression};
-=======
 pub use actions_lane::ActionsBridgeTx;
 use actions_lane::{ActionsBridge, Error};
 use data_lane::DataBridge;
@@ -31,8 +20,8 @@
 
 use super::StreamConfig;
 use crate::base::ActionRoute;
+use crate::base::serializer::SerializerShutdown;
 use crate::{Action, ActionResponse, Config};
->>>>>>> f1dbca65
 pub use metrics::StreamMetrics;
 
 pub trait Point: Send + Debug + Serialize + 'static {
