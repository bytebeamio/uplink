use flume::{Receiver, Sender};
use log::error;
use serde::{Deserialize, Serialize};
use serde_json::Value;

use std::{fmt::Debug, sync::Arc};

mod actions_lane;
mod data_lane;
mod delaymap;
mod metrics;
pub(crate) mod stream;
mod streams;

use actions_lane::{ActionsBridge, Error};
pub use actions_lane::{CtrlTx as ActionsLaneCtrlTx, StatusTx};
use data_lane::DataBridge;
pub use data_lane::{CtrlTx as DataLaneCtrlTx, DataTx};

use super::mqtt::MqttShutdown;
use super::StreamConfig;
use crate::base::ActionRoute;
use crate::{Action, ActionResponse, Config};
pub use metrics::StreamMetrics;

pub trait Point: Send + Debug + Serialize + 'static {
    fn stream_name(&self) -> &str;
    fn sequence(&self) -> u32;
    fn timestamp(&self) -> u64;
}

pub trait Package: Send + Debug {
    fn stream_config(&self) -> Arc<StreamConfig>;
    fn stream_name(&self) -> Arc<String>;
    // TODO: Implement a generic Return type that can wrap
    // around custom serialization error types.
    fn serialize(&self) -> serde_json::Result<Vec<u8>>;
    fn anomalies(&self) -> Option<(String, usize)>;
    fn len(&self) -> usize;
    fn latency(&self) -> u64;
    fn is_empty(&self) -> bool {
        self.len() == 0
    }
}

// TODO Don't do any deserialization on payload. Read it a Vec<u8> which is in turn a json
// TODO which cloud will double deserialize (Batch 1st and messages next)
#[derive(Debug, Serialize, Deserialize)]
pub struct Payload {
    #[serde(skip_serializing)]
    pub stream: String,
    pub sequence: u32,
    pub timestamp: u64,
    #[serde(flatten)]
    pub payload: Value,
}

impl Point for Payload {
    fn stream_name(&self) -> &str {
        &self.stream
    }

    fn sequence(&self) -> u32 {
        self.sequence
    }

    fn timestamp(&self) -> u64 {
        self.timestamp
    }
}

/// Commands that can be used to remotely trigger action_lane shutdown
pub(crate) struct ActionBridgeShutdown;

/// Commands that can be used to remotely trigger data_lane shutdown
pub(crate) struct DataBridgeShutdown;

pub struct Bridge {
    pub(crate) data: DataBridge,
    pub(crate) actions: ActionsBridge,
    pub(crate) mqtt_shutdown: Sender<MqttShutdown>,
}

impl Bridge {
    pub fn new(
        config: Arc<Config>,
        package_tx: Sender<Box<dyn Package>>,
        metrics_tx: Sender<StreamMetrics>,
        actions_rx: Receiver<Action>,
        shutdown_handle: Sender<()>,
        mqtt_shutdown: Sender<MqttShutdown>,
    ) -> Self {
        let data = DataBridge::new(config.clone(), package_tx.clone(), metrics_tx.clone());
        let actions =
            ActionsBridge::new(config, package_tx, actions_rx, shutdown_handle, metrics_tx);
        Self { data, actions, mqtt_shutdown }
    }

<<<<<<< HEAD
    pub fn tx(&self) -> BridgeTx {
        BridgeTx {
            data: self.data.tx(),
            actions: self.actions.tx(),
            mqtt_shutdown: self.mqtt_shutdown.clone(),
        }
=======
    /// Handle to send data/action status messages
    pub fn bridge_tx(&self) -> BridgeTx {
        BridgeTx { data_tx: self.data.data_tx(), status_tx: self.actions.status_tx() }
    }

    pub(crate) fn ctrl_tx(&self) -> (actions_lane::CtrlTx, data_lane::CtrlTx) {
        (self.actions.ctrl_tx(), self.data.ctrl_tx())
>>>>>>> 383b7cee
    }

    pub fn register_action_route(
        &mut self,
        route: ActionRoute,
        actions_tx: Sender<Action>,
    ) -> Result<(), Error> {
        self.actions.register_action_route(route, actions_tx)
    }

    pub fn register_action_routes<R: Into<ActionRoute>, V: IntoIterator<Item = R>>(
        &mut self,
        routes: V,
        actions_tx: Sender<Action>,
    ) -> Result<(), Error> {
        self.actions.register_action_routes(routes, actions_tx)
    }
}

#[derive(Debug, Clone)]
pub struct BridgeTx {
<<<<<<< HEAD
    pub data: DataBridgeTx,
    pub actions: ActionsBridgeTx,
    pub mqtt_shutdown: Sender<MqttShutdown>,
=======
    pub data_tx: DataTx,
    pub status_tx: StatusTx,
>>>>>>> 383b7cee
}

impl BridgeTx {
    pub async fn send_payload(&self, payload: Payload) {
        self.data_tx.send_payload(payload).await
    }

    pub fn send_payload_sync(&self, payload: Payload) {
        self.data_tx.send_payload_sync(payload)
    }

    pub async fn send_action_response(&self, response: ActionResponse) {
<<<<<<< HEAD
        self.actions.send_action_response(response).await
    }

    pub async fn trigger_shutdown(&self) {
        join!(self.actions.trigger_shutdown(), self.data.trigger_shutdown(), async {
            if let Err(e) = self.mqtt_shutdown.send_async(MqttShutdown).await {
                error!("Failed to trigger mqtt shutdown. Error = {e}")
            }
        });
=======
        self.status_tx.send_action_response(response).await
>>>>>>> 383b7cee
    }
}<|MERGE_RESOLUTION|>--- conflicted
+++ resolved
@@ -96,14 +96,6 @@
         Self { data, actions, mqtt_shutdown }
     }
 
-<<<<<<< HEAD
-    pub fn tx(&self) -> BridgeTx {
-        BridgeTx {
-            data: self.data.tx(),
-            actions: self.actions.tx(),
-            mqtt_shutdown: self.mqtt_shutdown.clone(),
-        }
-=======
     /// Handle to send data/action status messages
     pub fn bridge_tx(&self) -> BridgeTx {
         BridgeTx { data_tx: self.data.data_tx(), status_tx: self.actions.status_tx() }
@@ -111,7 +103,6 @@
 
     pub(crate) fn ctrl_tx(&self) -> (actions_lane::CtrlTx, data_lane::CtrlTx) {
         (self.actions.ctrl_tx(), self.data.ctrl_tx())
->>>>>>> 383b7cee
     }
 
     pub fn register_action_route(
@@ -133,14 +124,8 @@
 
 #[derive(Debug, Clone)]
 pub struct BridgeTx {
-<<<<<<< HEAD
-    pub data: DataBridgeTx,
-    pub actions: ActionsBridgeTx,
-    pub mqtt_shutdown: Sender<MqttShutdown>,
-=======
     pub data_tx: DataTx,
     pub status_tx: StatusTx,
->>>>>>> 383b7cee
 }
 
 impl BridgeTx {
@@ -153,18 +138,6 @@
     }
 
     pub async fn send_action_response(&self, response: ActionResponse) {
-<<<<<<< HEAD
-        self.actions.send_action_response(response).await
-    }
-
-    pub async fn trigger_shutdown(&self) {
-        join!(self.actions.trigger_shutdown(), self.data.trigger_shutdown(), async {
-            if let Err(e) = self.mqtt_shutdown.send_async(MqttShutdown).await {
-                error!("Failed to trigger mqtt shutdown. Error = {e}")
-            }
-        });
-=======
         self.status_tx.send_action_response(response).await
->>>>>>> 383b7cee
     }
 }