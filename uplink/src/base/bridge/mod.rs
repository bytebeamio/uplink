use flume::{Receiver, Sender};
use log::error;
use serde::{Deserialize, Serialize};
use serde_json::Value;
use tokio::join;

use std::{fmt::Debug, sync::Arc};

mod actions_lane;
mod data_lane;
mod delaymap;
mod metrics;
pub(crate) mod stream;
mod streams;

<<<<<<< HEAD
use crate::{Action, ActionResponse, ActionRoute, Config};

use self::actions_lane::Error;
pub use self::{
    actions_lane::{ActionsBridge, ActionsBridgeTx},
    data_lane::{DataBridge, DataBridgeTx},
};

use super::{mqtt::MqttShutdown, Compression};
=======
pub use actions_lane::ActionsBridgeTx;
use actions_lane::{ActionsBridge, Error};
use data_lane::DataBridge;
pub use data_lane::DataBridgeTx;

use super::StreamConfig;
use crate::base::ActionRoute;
use crate::{Action, ActionResponse, Config};
>>>>>>> f1dbca65
pub use metrics::StreamMetrics;

pub trait Point: Send + Debug + Serialize + 'static {
    fn stream_name(&self) -> &str;
    fn sequence(&self) -> u32;
    fn timestamp(&self) -> u64;
}

pub trait Package: Send + Debug {
    fn stream_config(&self) -> Arc<StreamConfig>;
    fn stream_name(&self) -> Arc<String>;
    // TODO: Implement a generic Return type that can wrap
    // around custom serialization error types.
    fn serialize(&self) -> serde_json::Result<Vec<u8>>;
    fn anomalies(&self) -> Option<(String, usize)>;
    fn len(&self) -> usize;
    fn latency(&self) -> u64;
    fn is_empty(&self) -> bool {
        self.len() == 0
    }
}

// TODO Don't do any deserialization on payload. Read it a Vec<u8> which is in turn a json
// TODO which cloud will double deserialize (Batch 1st and messages next)
#[derive(Debug, Serialize, Deserialize)]
pub struct Payload {
    #[serde(skip_serializing)]
    pub stream: String,
    pub sequence: u32,
    pub timestamp: u64,
    #[serde(flatten)]
    pub payload: Value,
}

impl Point for Payload {
    fn stream_name(&self) -> &str {
        &self.stream
    }

    fn sequence(&self) -> u32 {
        self.sequence
    }

    fn timestamp(&self) -> u64 {
        self.timestamp
    }
}

/// Commands that can be used to remotely trigger action_lane shutdown
pub(crate) struct ActionBridgeShutdown;

/// Commands that can be used to remotely trigger data_lane shutdown
pub(crate) struct DataBridgeShutdown;

pub struct Bridge {
    pub(crate) data: DataBridge,
    pub(crate) actions: ActionsBridge,
    pub(crate) mqtt_shutdown: Sender<MqttShutdown>,
}

impl Bridge {
    pub fn new(
        config: Arc<Config>,
        package_tx: Sender<Box<dyn Package>>,
        metrics_tx: Sender<StreamMetrics>,
        actions_rx: Receiver<Action>,
        shutdown_handle: Sender<()>,
        mqtt_shutdown: Sender<MqttShutdown>,
    ) -> Self {
        let data = DataBridge::new(config.clone(), package_tx.clone(), metrics_tx.clone());
        let actions =
            ActionsBridge::new(config, package_tx, actions_rx, shutdown_handle, metrics_tx);
        Self { data, actions, mqtt_shutdown }
    }

    pub fn tx(&self) -> BridgeTx {
        BridgeTx {
            data: self.data.tx(),
            actions: self.actions.tx(),
            mqtt_shutdown: self.mqtt_shutdown.clone(),
        }
    }

    pub fn register_action_route(
        &mut self,
        route: ActionRoute,
        actions_tx: Sender<Action>,
    ) -> Result<(), Error> {
        self.actions.register_action_route(route, actions_tx)
    }

    pub fn register_action_routes<R: Into<ActionRoute>, V: IntoIterator<Item = R>>(
        &mut self,
        routes: V,
        actions_tx: Sender<Action>,
    ) -> Result<(), Error> {
        self.actions.register_action_routes(routes, actions_tx)
    }
}

#[derive(Debug, Clone)]
pub struct BridgeTx {
    pub data: DataBridgeTx,
    pub actions: ActionsBridgeTx,
    pub mqtt_shutdown: Sender<MqttShutdown>,
}

impl BridgeTx {
    pub async fn send_payload(&self, payload: Payload) {
        self.data.send_payload(payload).await
    }

    pub fn send_payload_sync(&self, payload: Payload) {
        self.data.send_payload_sync(payload)
    }

    pub async fn send_action_response(&self, response: ActionResponse) {
        self.actions.send_action_response(response).await
    }

    pub async fn trigger_shutdown(&self) {
        join!(self.actions.trigger_shutdown(), self.data.trigger_shutdown(), async {
            if let Err(e) = self.mqtt_shutdown.send_async(MqttShutdown).await {
                error!("Failed to trigger mqtt shutdown. Error = {e}")
            }
        });
    }
}<|MERGE_RESOLUTION|>--- conflicted
+++ resolved
@@ -13,26 +13,15 @@
 pub(crate) mod stream;
 mod streams;
 
-<<<<<<< HEAD
-use crate::{Action, ActionResponse, ActionRoute, Config};
-
-use self::actions_lane::Error;
-pub use self::{
-    actions_lane::{ActionsBridge, ActionsBridgeTx},
-    data_lane::{DataBridge, DataBridgeTx},
-};
-
-use super::{mqtt::MqttShutdown, Compression};
-=======
 pub use actions_lane::ActionsBridgeTx;
 use actions_lane::{ActionsBridge, Error};
 use data_lane::DataBridge;
 pub use data_lane::DataBridgeTx;
 
+use super::mqtt::MqttShutdown;
 use super::StreamConfig;
 use crate::base::ActionRoute;
 use crate::{Action, ActionResponse, Config};
->>>>>>> f1dbca65
 pub use metrics::StreamMetrics;
 
 pub trait Point: Send + Debug + Serialize + 'static {
