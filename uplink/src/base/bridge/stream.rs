--- conflicted
+++ resolved
@@ -50,32 +50,7 @@
         let buffer = Buffer::new(name.clone(), config.clone());
         let metrics = StreamMetrics::new(&name, config.buf_size);
 
-<<<<<<< HEAD
         Stream { name, config, last_sequence: 0, last_timestamp: 0, buffer, tx, metrics }
-=======
-        Stream {
-            name,
-            max_buffer_size,
-            flush_period,
-            topic,
-            last_sequence: 0,
-            last_timestamp: 0,
-            buffer,
-            tx,
-            metrics,
-            compression,
-        }
-    }
-
-    pub fn with_config(
-        name: &str,
-        config: &StreamConfig,
-        tx: Sender<Box<dyn Package>>,
-    ) -> Stream<T> {
-        let mut stream = Stream::new(name, &config.topic, config.buf_size, tx, config.compression);
-        stream.flush_period = config.flush_period;
-        stream
->>>>>>> 4cbb802d
     }
 
     pub fn dynamic(
@@ -173,7 +148,7 @@
         }
 
         let status = match self.len() {
-            1 => StreamStatus::Init(Duration::from_secs(self.config.flush_period)),
+            1 => StreamStatus::Init(self.config.flush_period),
             len => StreamStatus::Partial(len),
         };
 
@@ -190,7 +165,7 @@
         }
 
         let status = match self.len() {
-            1 => StreamStatus::Init(Duration::from_secs(self.config.flush_period)),
+            1 => StreamStatus::Init(self.config.flush_period),
             len => StreamStatus::Partial(len),
         };
 
