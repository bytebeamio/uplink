use std::collections::HashMap;
use std::sync::Arc;

use flume::Sender;
use log::{error, info, trace};

use super::stream::{self, StreamStatus};
use super::{Point, StreamMetrics};
use crate::config::StreamConfig;
use crate::{Config, Package, Stream};

use super::delaymap::DelayMap;

const MAX_STREAM_COUNT: usize = 1000;

pub struct Streams<T> {
    config: Arc<Config>,
    data_tx: Sender<Box<dyn Package>>,
    metrics_tx: Sender<StreamMetrics>,
    map: HashMap<String, Stream<T>>,
    pub stream_timeouts: DelayMap<String>,
}

impl<T: Point> Streams<T> {
    pub fn new(
        config: Arc<Config>,
        data_tx: Sender<Box<dyn Package>>,
        metrics_tx: Sender<StreamMetrics>,
    ) -> Self {
        Self { config, data_tx, metrics_tx, map: HashMap::new(), stream_timeouts: DelayMap::new() }
    }

    pub fn config_streams(&mut self, streams_config: HashMap<String, StreamConfig>) {
        for (name, stream) in streams_config {
            let stream = Stream::new(&name, stream, self.data_tx.clone());
            self.map.insert(name.to_owned(), stream);
        }
    }

    pub async fn forward(&mut self, data: T) {
        let stream_name = data.stream_name().to_string();

<<<<<<< HEAD
        let stream = match self.map.get_mut(&stream_name) {
            Some(partition) => partition,
            None => {
                if self.config.simulator.is_none() && self.map.keys().len() > MAX_STREAM_COUNT {
                    error!(
                        "Failed to create {stream_name} stream. More than max {MAX_STREAM_COUNT} streams"
                    );
                    return;
                }
=======
        // Create stream if it doesn't already exist
        if !self.map.contains_key(&stream_name) {
            if self.config.simulator.is_none() && self.map.keys().len() > 20 {
                error!("Failed to create {:?} stream. More than max 20 streams", stream_name);
                return;
            }
>>>>>>> 5a51f769

            let stream = Stream::dynamic(
                &stream_name,
                &self.config.project_id,
                &self.config.device_id,
                self.data_tx.clone(),
            );

            self.map.insert(stream_name.to_owned(), stream);
        }
        // Doesn't panic because of above check
        let stream = self.map.get_mut(&stream_name).unwrap();

        let max_stream_size = stream.config.batch_size;
        let state = match stream.fill(data).await {
            Ok(s) => s,
            Err(e) => {
                error!("Failed to send data. Error = {:?}", e.to_string());
                return;
            }
        };

        // Remove timeout from flush_handler for selected stream if stream state is flushed,
        // do nothing if stream state is partial. Insert a new timeout if initial fill.
        // Warn in case stream flushed stream was not in the queue.
        if max_stream_size > 1 {
            match state {
                StreamStatus::Flushed => self.stream_timeouts.remove(&stream_name),
                StreamStatus::Init(flush_period) => {
                    trace!("Initialized stream buffer for {stream_name}");
                    self.stream_timeouts.insert(&stream_name, flush_period);
                }
                StreamStatus::Partial(_l) => {}
            }
        }
    }

    /// Flush all streams, use on bridge shutdown
    pub async fn flush_all(&mut self) {
        for (stream_name, stream) in self.map.iter_mut() {
            match stream.flush().await {
                Err(e) => error!("Couldn't flush stream = {stream_name}; Error = {e}"),
                _ => info!("Flushed stream = {stream_name}"),
            }
        }
    }

    // Flush stream/partitions that timeout
    pub async fn flush_stream(&mut self, stream: &str) -> Result<(), stream::Error> {
        let stream = self.map.get_mut(stream).unwrap();
        stream.flush().await?;
        Ok(())
    }

    // Enable actual metrics timers when there is data. This method is called every minute by the bridge
    pub fn check_and_flush_metrics(
        &mut self,
    ) -> Result<(), Box<flume::TrySendError<StreamMetrics>>> {
        for (buffer_name, data) in self.map.iter_mut() {
            let metrics = data.metrics.clone();

            // Initialize metrics timeouts when force flush sees data counts
            if metrics.points() > 0 {
                info!(
                    "{buffer_name:>20}: points = {:<5} batches = {:<5} latency = {}",
                    metrics.points, metrics.batches, metrics.average_batch_latency
                );
                self.metrics_tx.try_send(metrics)?;
                data.metrics.prepare_next();
            }
        }

        Ok(())
    }
}<|MERGE_RESOLUTION|>--- conflicted
+++ resolved
@@ -40,24 +40,12 @@
     pub async fn forward(&mut self, data: T) {
         let stream_name = data.stream_name().to_string();
 
-<<<<<<< HEAD
-        let stream = match self.map.get_mut(&stream_name) {
-            Some(partition) => partition,
-            None => {
-                if self.config.simulator.is_none() && self.map.keys().len() > MAX_STREAM_COUNT {
-                    error!(
-                        "Failed to create {stream_name} stream. More than max {MAX_STREAM_COUNT} streams"
-                    );
-                    return;
-                }
-=======
         // Create stream if it doesn't already exist
         if !self.map.contains_key(&stream_name) {
-            if self.config.simulator.is_none() && self.map.keys().len() > 20 {
-                error!("Failed to create {:?} stream. More than max 20 streams", stream_name);
+            if self.config.simulator.is_none() && self.map.keys().len() > MAX_STREAM_COUNT {
+                error!("Failed to create {stream_name} stream. More than max {MAX_STREAM_COUNT} streams");
                 return;
             }
->>>>>>> 5a51f769
 
             let stream = Stream::dynamic(
                 &stream_name,
