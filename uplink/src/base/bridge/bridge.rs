--- conflicted
+++ resolved
@@ -9,6 +9,18 @@
 
 use super::{Package, Payload, Stream, StreamMetrics};
 use crate::{base::ActionRoute, collector::utils::Streams, Action, ActionResponse, Config};
+
+#[derive(thiserror::Error, Debug)]
+pub enum Error {
+    #[error("Receiver error {0}")]
+    Recv(#[from] RecvError),
+    #[error("Action receiver busy or down")]
+    UnresponsiveReceiver,
+    #[error("No route for action {0}")]
+    NoRoute(String),
+    #[error("Action timedout")]
+    ActionTimeout,
+}
 
 #[derive(Debug)]
 pub enum Event {
@@ -158,13 +170,10 @@
     fn try_route_action(&mut self, action: Action) -> Result<(), Error> {
         match self.action_routes.get(&action.name) {
             Some(app_tx) => {
-<<<<<<< HEAD
-                let duration = app_tx.try_send(action.clone())?;
+                let duration =
+                    app_tx.try_send(action.clone()).map_err(|_| Error::UnresponsiveReceiver)?;
                 self.current_action = Some(CurrentAction::new(action, duration));
 
-=======
-                app_tx.try_send(action).map_err(|_v| Error::UnresponsiveReceiver)?;
->>>>>>> 955b1fdf
                 Ok(())
             }
             None => Err(Error::NoRoute(action.name)),
@@ -315,16 +324,4 @@
         let event = Event::ActionResponse(response);
         self.events_tx.send_async(event).await.unwrap()
     }
-}
-
-#[derive(thiserror::Error, Debug)]
-pub enum Error {
-    #[error("Receiver error {0}")]
-    Recv(#[from] RecvError),
-    #[error("Action receiver busy or down")]
-    UnresponsiveReceiver,
-    #[error("No route for action {0}")]
-    NoRoute(String),
-    #[error("Action timedout")]
-    ActionTimeout,
 }