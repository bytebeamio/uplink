--- conflicted
+++ resolved
@@ -420,20 +420,8 @@
             action.name, fwd_name, action.action_id,
         );
 
-<<<<<<< HEAD
-        action.name = fwd_name.to_owned();
+        fwd_name.clone_into(&mut action.name);
         self.try_route_action(action.clone())?;
-=======
-        fwd_name.clone_into(&mut action.name);
-
-        if let Err(e) = self.try_route_action(action.clone()) {
-            error!("Failed to route action to app. Error = {:?}", e);
-            self.forward_action_error(action, e).await;
-
-            // Remove action because it couldn't be forwarded
-            self.clear_current_action()
-        }
->>>>>>> d84d8a1a
 
         Ok(())
     }
