--- conflicted
+++ resolved
@@ -251,7 +251,6 @@
                         }
                     };
 
-<<<<<<< HEAD
                     let data = data?;
                     if let Some(metrics) = self.metrics.as_mut(){
                         if let Some((errors, count)) = data.anomalies() {
@@ -263,7 +262,8 @@
                     let payload = data.serialize()?;
                     let stream = data.stream();
                     let msg_count = data.len();
-                    info!("Data received on stream: {stream}; message count = {msg_count}");
+                    let batch_latency = data.batch_latency();
+                    info!("Data received on stream: {stream}; message count = {msg_count}; batching latency = {batch_latency}");
 
                     let payload_size = payload.len();
                     let mut publish = Publish::new(topic.as_ref(), QoS::AtLeastOnce, payload);
@@ -283,39 +283,6 @@
                         Ok(deleted) => if let Some(metrics) = self.metrics.as_mut() {
                             if deleted.is_some() {
                                 metrics.increment_lost_segments();
-=======
-                      let data = data?;
-                      if let Some((errors, count)) = data.anomalies() {
-                        self.metrics.add_errors(errors, count);
-                      }
-
-                      let topic = data.topic();
-                      let payload = data.serialize()?;
-                      let stream = data.stream();
-                      let msg_count = data.len();
-                      let batch_latency = data.batch_latency();
-                      info!("Data received on stream: {stream}; message count = {msg_count}; batching latency = {batch_latency}");
-
-                      let payload_size = payload.len();
-                      let mut publish = Publish::new(topic.as_ref(), QoS::AtLeastOnce, payload);
-                      publish.pkid = 1;
-
-                      match publish.write(storage.writer()) {
-                           Ok(_) => self.metrics.add_total_disk_size(payload_size),
-                           Err(e) => {
-                               error!("Failed to fill disk buffer. Error = {:?}", e);
-                               continue
-                           }
-                      }
-
-                      match storage.flush_on_overflow() {
-                            Ok(deleted) => if deleted.is_some() {
-                                self.metrics.increment_lost_segments();
-                            },
-                            Err(e) => {
-                                error!("Failed to flush disk buffer. Error = {:?}", e);
-                                continue
->>>>>>> 8b487baf
                             }
                         },
                         Err(e) => {
@@ -370,7 +337,6 @@
         loop {
             select! {
                 data = self.collector_rx.recv_async() => {
-<<<<<<< HEAD
                     let data = data?;
                     if let Some(metrics) = self.metrics.as_mut() {
                         if let Some((errors, count)) = data.anomalies() {
@@ -382,7 +348,8 @@
                     let payload = data.serialize()?;
                     let stream = data.stream();
                     let msg_count = data.len();
-                    info!("Data received on stream: {stream}; message count = {msg_count}");
+                    let batch_latency = data.batch_latency();
+                    info!("Data received on stream: {stream}; message count = {msg_count}; batching latency = {batch_latency}");
 
                     let payload_size = payload.len();
                     let mut publish = Publish::new(topic.as_ref(), QoS::AtLeastOnce, payload);
@@ -402,39 +369,6 @@
                         Ok(deleted) => if let Some(metrics) = self.metrics.as_mut() {
                             if deleted.is_some() {
                                 metrics.increment_lost_segments();
-=======
-                      let data = data?;
-                      if let Some((errors, count)) = data.anomalies() {
-                        self.metrics.add_errors(errors, count);
-                      }
-
-                      let topic = data.topic();
-                      let payload = data.serialize()?;
-                      let stream = data.stream();
-                      let msg_count = data.len();
-                      let batch_latency = data.batch_latency();
-                      info!("Data received on stream: {stream}; message count = {msg_count}; batching latency = {batch_latency}");
-
-                      let payload_size = payload.len();
-                      let mut publish = Publish::new(topic.as_ref(), QoS::AtLeastOnce, payload);
-                      publish.pkid = 1;
-
-                      match publish.write(storage.writer()) {
-                           Ok(_) => self.metrics.add_total_disk_size(payload_size),
-                           Err(e) => {
-                               error!("Failed to fill disk buffer. Error = {:?}", e);
-                               continue
-                           }
-                      }
-
-                      match storage.flush_on_overflow() {
-                            Ok(deleted) => if deleted.is_some() {
-                                self.metrics.increment_lost_segments();
-                            },
-                            Err(e) => {
-                                error!("Failed to flush write buffer to disk during catchup. Error = {:?}", e);
-                                continue
->>>>>>> 8b487baf
                             }
                         },
                         Err(e) => {
