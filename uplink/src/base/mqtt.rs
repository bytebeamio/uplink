use flume::{Sender, TrySendError};
<<<<<<< HEAD
=======
use log::{error, info};
>>>>>>> c04c1939
use thiserror::Error;
use tokio::task;
use tokio::time::Duration;
use tracing::{debug, error, info};

use std::fs::File;
use std::io::Read;
use std::path::Path;

use crate::{Action, Config};
use rumqttc::{
    AsyncClient, Event, EventLoop, Incoming, Key, MqttOptions, Publish, QoS, TlsConfiguration,
    Transport,
};
use std::sync::Arc;

#[derive(Error, Debug)]
pub enum Error {
    #[error("Serde error {0}")]
    Serde(#[from] serde_json::Error),
    #[error("TrySend error {0}")]
    TrySend(Box<TrySendError<Action>>),
}

impl From<flume::TrySendError<Action>> for Error {
    fn from(e: flume::TrySendError<Action>) -> Self {
        Self::TrySend(Box::new(e))
    }
}

/// Interface implementing MQTT protocol to communicate with broker
pub struct Mqtt {
    /// Uplink config
    config: Arc<Config>,
    /// Client handle
    client: AsyncClient,
    /// Event loop handle
    eventloop: EventLoop,
    /// Handles to channels between threads
    native_actions_tx: Sender<Action>,
    /// Currently subscribed topic
    actions_subscription: String,
}

impl Mqtt {
    pub fn new(config: Arc<Config>, actions_tx: Sender<Action>) -> Mqtt {
        // create a new eventloop and reuse it during every reconnection
        let options = mqttoptions(&config);
        let (client, eventloop) = AsyncClient::new(options, 10);
        let actions_subscription =
            format!("/tenants/{}/devices/{}/actions", config.project_id, config.device_id);
        Mqtt { config, client, eventloop, native_actions_tx: actions_tx, actions_subscription }
    }

    /// Returns a client handle to MQTT interface
    pub fn client(&mut self) -> AsyncClient {
        self.client.clone()
    }

    /// Poll eventloop to receive packets from broker
    pub async fn start(mut self) {
        loop {
            match self.eventloop.poll().await {
                Ok(Event::Incoming(Incoming::ConnAck(connack))) => {
                    info!("Connected to broker = {:?}", connack);

                    let subscription = self.actions_subscription.clone();
                    let client = self.client();

                    // This can potentially block when client from other threads
                    // have already filled the channel due to bad network. So we spawn
                    task::spawn(async move {
                        match client.subscribe(subscription.clone(), QoS::AtLeastOnce).await {
                            Ok(..) => info!("Subscribe -> {:?}", subscription),
                            Err(e) => error!("Failed to send subscription. Error = {:?}", e),
                        }
                    });
                }
                Ok(Event::Incoming(Incoming::Publish(p))) => {
                    if let Err(e) = self.handle_incoming_publish(p) {
                        error!("Incoming publish handle failed. Error = {:?}", e);
                    }
                }
                Ok(Event::Incoming(i)) => info!("Incoming = {:?}", i),
                Ok(Event::Outgoing(o)) => info!("Outgoing = {:?}", o),
                Err(e) => {
                    error!("Connection error = {:?}", e.to_string());
                    tokio::time::sleep(Duration::from_secs(1)).await;
                    continue;
                }
            }
        }
    }

    fn handle_incoming_publish(&mut self, publish: Publish) -> Result<(), Error> {
        if self.config.simulator.is_none() && publish.topic != self.actions_subscription {
            error!("Unsolicited publish on {}", publish.topic);
            return Ok(());
        }

        let mut action: Action = serde_json::from_slice(&publish.payload)?;

        // Collect device_id information from publish topic for simulation purpose
        if self.config.simulator.is_some() {
            let tokens: Vec<&str> = publish.topic.split('/').collect();
            let mut tokens = tokens.iter();
            while let Some(token) = tokens.next() {
                if token == &"devices" {
                    action.device_id = tokens.next().unwrap().to_string();
                }
            }
        } else {
            action.device_id = self.config.device_id.clone();
        }

        info!("Action = {:?}", action);
        self.native_actions_tx.try_send(action)?;

        Ok(())
    }
}

fn mqttoptions(config: &Config) -> MqttOptions {
    // let (rsa_private, ca) = get_certs(&config.key.unwrap(), &config.ca.unwrap());
    let mut mqttoptions = MqttOptions::new(&config.device_id, &config.broker, config.port);
    mqttoptions.set_max_packet_size(config.max_packet_size, config.max_packet_size);
    mqttoptions.set_keep_alive(Duration::from_secs(config.keep_alive));
    mqttoptions.set_inflight(config.max_inflight);

    if let Some(auth) = config.authentication.clone() {
        let ca = auth.ca_certificate.into_bytes();
        let device_certificate = auth.device_certificate.into_bytes();
        let device_private_key = auth.device_private_key.into_bytes();
        let transport = Transport::Tls(TlsConfiguration::Simple {
            ca,
            alpn: None,
            client_auth: Some((device_certificate, Key::RSA(device_private_key))),
        });

        mqttoptions.set_transport(transport);
    }

    mqttoptions
}

fn _get_certs(key_path: &Path, ca_path: &Path) -> (Vec<u8>, Vec<u8>) {
    println!("{:?}", key_path);
    let mut key = Vec::new();
    let mut key_file = File::open(key_path).unwrap();
    key_file.read_to_end(&mut key).unwrap();

    let mut ca = Vec::new();
    let mut ca_file = File::open(ca_path).unwrap();
    ca_file.read_to_end(&mut ca).unwrap();

    (key, ca)
}<|MERGE_RESOLUTION|>--- conflicted
+++ resolved
@@ -1,12 +1,8 @@
 use flume::{Sender, TrySendError};
-<<<<<<< HEAD
-=======
-use log::{error, info};
->>>>>>> c04c1939
 use thiserror::Error;
 use tokio::task;
 use tokio::time::Duration;
-use tracing::{debug, error, info};
+use tracing::{error, info};
 
 use std::fs::File;
 use std::io::Read;
