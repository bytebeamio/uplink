--- conflicted
+++ resolved
@@ -77,12 +77,8 @@
     Normal,
     SlowEventloop(Publish, Arc<StreamConfig>),
     EventLoopReady,
-<<<<<<< HEAD
-    EventLoopCrash(Publish),
+    EventLoopCrash(Publish, Arc<StreamConfig>),
     Shutdown,
-=======
-    EventLoopCrash(Publish, Arc<StreamConfig>),
->>>>>>> f1dbca65
 }
 
 /// Description of an interface that the [`Serializer`] expects to be provided by the MQTT client to publish the serialized data with.
@@ -223,11 +219,14 @@
     }
 
     fn flush_all(&mut self) {
-        for (stream_name, storage) in self.map.iter_mut() {
+        for (stream_config, storage) in self.map.iter_mut() {
             match storage.flush() {
-                Ok(_) => trace!("Force flushed stream = {stream_name} onto disk"),
+                Ok(_) => trace!("Force flushed stream = {} onto disk", stream_config.topic),
                 Err(storage::Error::NoWrites) => {}
-                Err(e) => error!("Error when force flushing storage = {stream_name}; error = {e}"),
+                Err(e) => error!(
+                    "Error when force flushing storage = {}; error = {e}",
+                    stream_config.topic
+                ),
             }
         }
     }
@@ -327,8 +326,9 @@
                 self.storage_handler.flush_all();
                 return Err(Error::Shutdown);
             };
+            let stream_config = data.stream_config();
             let publish = construct_publish(data)?;
-            let storage = self.storage_handler.select(&publish.topic);
+            let storage = self.storage_handler.select(&stream_config);
             match write_to_disk(publish, storage) {
                 Ok(Some(deleted)) => debug!("Lost segment = {deleted}"),
                 Ok(_) => {}
@@ -592,12 +592,8 @@
                 Status::Normal => self.normal().await?,
                 Status::SlowEventloop(publish, stream) => self.slow(publish, stream).await?,
                 Status::EventLoopReady => self.catchup().await?,
-<<<<<<< HEAD
-                Status::EventLoopCrash(publish) => self.crash(publish).await?,
+                Status::EventLoopCrash(publish, stream) => self.crash(publish, stream).await?,
                 Status::Shutdown => self.shutdown().await?,
-=======
-                Status::EventLoopCrash(publish, stream) => self.crash(publish, stream).await?,
->>>>>>> f1dbca65
             };
 
             status = next_status;
