--- conflicted
+++ resolved
@@ -319,11 +319,7 @@
         // Note: self.client.publish() is executing code before await point
         // in publish method every time. Verify this behaviour later
         let payload = Bytes::copy_from_slice(&publish.payload[..]);
-<<<<<<< HEAD
-        let publish = send_publish(self.client.clone(), payload, stream);
-=======
         let publish = send_publish(self.client.clone(), publish.topic, payload);
->>>>>>> 9a76c9b5
         tokio::pin!(publish);
 
         let v: Result<Status, Error> = loop {
@@ -411,12 +407,8 @@
         };
 
         let mut last_publish_payload_size = publish.payload.len();
-<<<<<<< HEAD
-        let send = send_publish(client, publish.payload, stream.clone());
-=======
         let mut last_publish_stream = stream.clone();
         let send = send_publish(client, publish.topic, publish.payload);
->>>>>>> 9a76c9b5
         tokio::pin!(send);
 
         let v: Result<Status, Error> = loop {
@@ -469,12 +461,8 @@
 
                     let payload = publish.payload;
                     last_publish_payload_size = payload.len();
-<<<<<<< HEAD
-                    send.set(send_publish(client, payload, stream.clone()));
-=======
                     last_publish_stream = stream.clone();
                     send.set(send_publish(client, publish.topic, payload));
->>>>>>> 9a76c9b5
                 }
                 // On a regular interval, forwards metrics information to network
                 _ = interval.tick() => {
