mod metrics;

use std::collections::{BTreeMap, HashMap, VecDeque};
use std::io::{self, Write};
use std::path::PathBuf;
use std::time::Instant;
use std::{sync::Arc, time::Duration};

use bytes::Bytes;
use flume::{bounded, Receiver, RecvError, Sender, TrySendError};
use log::{debug, error, info, trace, warn};
use lz4_flex::frame::FrameEncoder;
use rumqttc::*;
use thiserror::Error;
use tokio::{select, time::interval};

use crate::config::{Compression, StreamConfig};
use crate::{Config, Package};
pub use metrics::{Metrics, SerializerMetrics, StreamMetrics};

const METRICS_INTERVAL: Duration = Duration::from_secs(10);

#[derive(thiserror::Error, Debug)]
pub enum MqttError {
    #[error("SendError(..)")]
    Send(Request),
    #[error("TrySendError(..)")]
    TrySend(Request),
}

impl From<ClientError> for MqttError {
    fn from(e: ClientError) -> Self {
        match e {
            ClientError::Request(r) => MqttError::Send(r),
            ClientError::TryRequest(r) => MqttError::TrySend(r),
        }
    }
}

#[derive(Error, Debug)]
pub enum Error {
    #[error("Collector recv error {0}")]
    Collector(#[from] RecvError),
    #[error("Serde error {0}")]
    Serde(#[from] serde_json::Error),
    #[error("Io error {0}")]
    Io(#[from] io::Error),
    #[error("Storage error {0}")]
    Storage(#[from] storage::Error),
    #[error("Mqtt client error {0}")]
    Client(#[from] MqttError),
    #[error("Storage is disabled/missing")]
    MissingPersistence,
    #[error("LZ4 compression error: {0}")]
    Lz4(#[from] lz4_flex::frame::Error),
    #[error("Empty storage")]
    EmptyStorage,
    #[error("Permission denied while accessing persistence directory {0:?}")]
    Persistence(String),
    #[error("Serializer has shutdown after handling crash")]
    Shutdown,
}

#[derive(Debug, PartialEq)]
enum Status {
    Normal,
    SlowEventloop(Publish, Arc<StreamConfig>),
    EventLoopReady,
    EventLoopCrash(Publish, Arc<StreamConfig>),
    Shutdown,
}

/// Description of an interface that the [`Serializer`] expects to be provided by the MQTT client to publish the serialized data with.
#[async_trait::async_trait]
pub trait MqttClient: Clone {
    /// Accept payload and resolve as an error only when the client has died(thread kill). Useful in Slow/Catchup mode.
    async fn publish<S, V>(
        &self,
        topic: S,
        qos: QoS,
        retain: bool,
        payload: V,
    ) -> Result<(), MqttError>
    where
        S: Into<String> + Send,
        V: Into<Vec<u8>> + Send;

    /// Accept payload and resolve as an error if data can't be sent over network, immediately. Useful in Normal mode.
    fn try_publish<S, V>(
        &self,
        topic: S,
        qos: QoS,
        retain: bool,
        payload: V,
    ) -> Result<(), MqttError>
    where
        S: Into<String> + Send,
        V: Into<Vec<u8>> + Send;
}

#[async_trait::async_trait]
impl MqttClient for AsyncClient {
    async fn publish<S, V>(
        &self,
        topic: S,
        qos: QoS,
        retain: bool,
        payload: V,
    ) -> Result<(), MqttError>
    where
        S: Into<String> + Send,
        V: Into<Vec<u8>> + Send,
    {
        self.publish(topic, qos, retain, payload).await?;
        Ok(())
    }

    fn try_publish<S, V>(
        &self,
        topic: S,
        qos: QoS,
        retain: bool,
        payload: V,
    ) -> Result<(), MqttError>
    where
        S: Into<String>,
        V: Into<Vec<u8>>,
    {
        self.try_publish(topic, qos, retain, payload)?;
        Ok(())
    }
}

pub struct Storage {
    inner: storage::Storage,
    live_data_first: bool,
    latest_data: Option<Publish>,
}

impl Storage {
    pub fn new(name: impl Into<String>, max_file_size: usize, live_data_first: bool) -> Self {
        Self {
            inner: storage::Storage::new(name, max_file_size),
            live_data_first,
            latest_data: None,
        }
    }

    pub fn set_persistence(
        &mut self,
        backup_path: impl Into<PathBuf>,
        max_file_count: usize,
    ) -> Result<(), storage::Error> {
        self.inner.set_persistence(backup_path.into(), max_file_count)
    }

    // Stores the provided publish packet by serializing it into storage, after setting its pkid to 1.
    // If the write buffer is full, it is flushed/written onto disk based on config.
    pub fn write(&mut self, mut publish: Publish) -> Result<Option<u64>, storage::Error> {
        if self.live_data_first {
            let Some(previous) = self.latest_data.replace(publish) else { return Ok(None) };
            publish = previous;
        } else if self.latest_data.is_some() {
            warn!("Latest data should be unoccupied if not using the live data first scheme");
        }

        publish.pkid = 1;
        if let Err(e) = publish.write(self.inner.writer()) {
            error!("Failed to fill disk buffer. Error = {e}");
            return Ok(None);
        }

        self.inner.flush_on_overflow()
    }

    // Ensures read-buffer is ready to be read from, exchanges buffers if required, returns true if empty.
<<<<<<< HEAD
    pub fn reload_on_eof(&mut self) -> Result<bool, storage::Error> {
        if self.live_data_first && self.latest_data.is_some() {
            return Ok(false);
        }

=======
    pub fn reload_on_eof(&mut self) -> Result<(), storage::Error> {
>>>>>>> e657210b
        self.inner.reload_on_eof()
    }

    // Deserializes publish packets from storage, returns None when it fails, i.e read buffer is empty.
    //
    // ## Panic
    // When any packet other than a publish is deserialized.
    pub fn read(&mut self, max_packet_size: usize) -> Option<Publish> {
        if self.live_data_first && self.latest_data.is_some() {
            return self.latest_data.take();
        } else if self.latest_data.is_some() {
            warn!("Latest data should be unoccupied if not using the live data first scheme");
        }

        // TODO(RT): This can fail when packet sizes > max_payload_size in config are written to disk.
        // This leads to force switching to normal mode. Increasing max_payload_size to bypass this
        match Packet::read(self.inner.reader(), max_packet_size) {
            Ok(Packet::Publish(publish)) => Some(publish),
            Ok(packet) => unreachable!("Unexpected packet: {:?}", packet),
            Err(e) => {
                error!("Failed to read from storage. Forcing into Normal mode. Error = {e}");
                None
            }
        }
    }

    // Ensures all data is written into persistence, when configured.
    pub fn flush(&mut self) -> Result<Option<u64>, storage::Error> {
        // Write live cache to disk when flushing
        if let Some(mut publish) = self.latest_data.take() {
            publish.pkid = 1;
            if let Err(e) = publish.write(self.inner.writer()) {
                error!("Failed to fill disk buffer. Error = {e}");
                return Ok(None);
            }
        }

        self.inner.flush()
    }
}

struct StorageHandler {
    config: Arc<Config>,
    map: BTreeMap<Arc<StreamConfig>, Storage>,
    // Stream being read from
    read_stream: Option<Arc<StreamConfig>>,
}

impl StorageHandler {
    fn new(config: Arc<Config>) -> Result<Self, Error> {
        let mut map = BTreeMap::new();
        let mut streams = config.streams.clone();
        // NOTE: persist action_status if not configured otherwise
        streams.insert("action_status".into(), config.action_status.clone());
        for (stream_name, stream_config) in streams {
            let mut storage = Storage::new(
                &stream_config.topic,
                stream_config.persistence.max_file_size,
                config.live_data_first,
            );
            if stream_config.persistence.max_file_count > 0 {
                let mut path = config.persistence_path.clone();
                path.push(&stream_name);

                std::fs::create_dir_all(&path).map_err(|_| {
                    Error::Persistence(config.persistence_path.to_string_lossy().to_string())
                })?;
                storage.set_persistence(&path, stream_config.persistence.max_file_count)?;

                debug!(
                    "Disk persistance is enabled for stream: {stream_name:?}; path: {}",
                    path.display()
                );
            }
            map.insert(Arc::new(stream_config), storage);
        }

        Ok(Self { config, map, read_stream: None })
    }

    // Selects the right storage for to write into and serializes received data as a Publish packet into it.
    fn store(&mut self, stream: Arc<StreamConfig>, publish: Publish, metrics: &mut Metrics) {
        match self
            .map
            .entry(stream.to_owned())
            .or_insert_with(|| {
                Storage::new(
                    &stream.topic,
                    self.config.default_buf_size,
                    self.config.live_data_first,
                )
            })
            .write(publish)
        {
            Ok(Some(deleted)) => {
                debug!("Lost segment = {deleted}");
                metrics.increment_lost_segments();
            }
            Err(e) => {
                error!("Crash loop: write error = {e}");
                metrics.increment_errors();
            }
            _ => {}
        }
    }

    // Extracts a publish packet from storage if any exist, else returns None
    fn next(&mut self, metrics: &mut Metrics) -> Option<(Arc<StreamConfig>, Publish)> {
        let storages = self.map.iter_mut();

        for (stream, storage) in storages {
            match storage.reload_on_eof() {
                // Reading from a non-empty persisted stream
                Ok(_) => {
                    if self.read_stream.is_none() {
                        self.read_stream.replace(stream.to_owned());
                        debug!("Started reading from: {}", stream.topic);
                    } else {
                        trace!("Reading from: {}", stream.topic);
                    }

                    let Some(publish) = storage.read(self.config.mqtt.max_packet_size) else {
                        continue;
                    };
                    metrics.add_batch();

                    return Some((stream.to_owned(), publish));
                }
                // All packets read from storage
                Err(storage::Error::Done) => {
                    if self.read_stream.take_if(|s| s == stream).is_some() {
                        debug!("Done reading from: {}", stream.topic);
                    }
                }
                // Reload again on encountering a corrupted file
                Err(e) => {
                    metrics.increment_errors();
                    metrics.increment_lost_segments();
                    error!("Failed to reload from storage. Error = {e}");
                }
            }
        }

        None
    }

    // Force flushes all in-memory buffers to ensure zero packet loss during uplink restart.
    // TODO: Ensure packets in read-buffer but not on disk are not lost.
    fn flush_all(&mut self) {
        for (stream_config, storage) in self.map.iter_mut() {
            match storage.flush() {
                Ok(_) => trace!("Force flushed stream = {} onto disk", stream_config.topic),
                Err(storage::Error::NoWrites) => {}
                Err(e) => error!(
                    "Error when force flushing storage = {}; error = {e}",
                    stream_config.topic
                ),
            }
        }
    }

    // Update Metrics about all storages being handled
    fn update_metrics(&self, metrics: &mut Metrics) {
        let mut inmemory_write_size = 0;
        let mut inmemory_read_size = 0;
        let mut file_count = 0;
        let mut disk_utilized = 0;

        for storage in self.map.values() {
            inmemory_write_size += storage.inner.inmemory_write_size();
            inmemory_read_size += storage.inner.inmemory_read_size();
            file_count += storage.inner.file_count();
            disk_utilized += storage.inner.disk_utilized();
        }

        metrics.set_write_memory(inmemory_write_size);
        metrics.set_read_memory(inmemory_read_size);
        metrics.set_disk_files(file_count);
        metrics.set_disk_utilized(disk_utilized);
    }
}

/// The uplink Serializer is the component that deals with serializing, compressing and writing data onto disk or Network.
/// In case of network issues, the Serializer enters various states depending on the severeness, managed by [`start()`].
///
/// The Serializer writes data directly to network in **normal mode** with the [`try_publish()`] method on the MQTT client.
/// In case of the network being slow, this fails and we are forced into **slow mode**, where-in new data gets written into
/// [`Storage`] while consequently we await on a [`publish()`]. If the [`publish()`] succeeds, we move into **catchup mode**
/// or if it fails we move to the **crash mode**. In **catchup mode**, we continuously write to [`Storage`] while also
/// pushing data onto the network with a [`publish()`]. If a [`publish()`] succeds, we load the next [`Publish`] packet from
/// [`Storage`], until it is empty. We can transition back into normal mode when [`Storage`] is empty during operation in
/// the catchup mode.
///
/// P.S: We have a transition into **crash mode** when we are in catchup or slow mode and the thread running the MQTT client
/// stalls and dies out. Here we merely write all data received, directly into disk. This is a failure mode that ideally the
/// serializer should never be operated in.
///
/// ```text
///
///                         Send publishes in Storage to                                  No more publishes
///                         Network, write new data to disk                               left in Storage
///                        ┌---------------------┐                                       ┌──────┐
///                        │Serializer::catchup()├───────────────────────────────────────►Normal│
///                        └---------▲---------┬-┘                                       └───┬──┘
///                                  │         │     Network has crashed                     │
///                       Network is │         │    ┌───────────────────────┐                │
///                        available │         ├────►EventloopCrash(publish)│                │
/// ┌-------------------┐    ┌───────┴──────┐  │    └───────────┬───────────┘     ┌----------▼---------┐
/// │Serializer::start()├────►EventloopReady│  │   ┌------------▼-------------┐   │Serializer::normal()│ Forward all data to Network
/// └-------------------┘    └───────▲──────┘  │   │Serializer::crash(publish)├─┐ └----------┬---------┘
///                                  │         │   └-------------------------▲┘ │            │
///                                  │         │    Write all data to Storage└──┘            │
///                                  │         │                                             │
///                        ┌---------┴---------┴-----┐                           ┌───────────▼──────────┐
///                        │Serializer::slow(publish)◄───────────────────────────┤SlowEventloop(publish)│
///                        └-------------------------┘                           └──────────────────────┘
///                         Write to storage,                                     Slow network encountered
///                         but continue trying to publish
///
///```
///
/// NOTE: Shutdown mode and crash mode are only different in how they get triggered,
/// but should be considered as interchangeable in the above diagram.
/// [`start()`]: Serializer::start
/// [`try_publish()`]: AsyncClient::try_publish
/// [`publish()`]: AsyncClient::publish
pub struct Serializer<C: MqttClient> {
    collector_rx: Receiver<Box<dyn Package>>,
    client: C,
    storage_handler: StorageHandler,
    metrics: Metrics,
    metrics_tx: Sender<SerializerMetrics>,
    pending_metrics: VecDeque<SerializerMetrics>,
    stream_metrics: HashMap<String, StreamMetrics>,
    /// Control handles
    ctrl_rx: Receiver<SerializerShutdown>,
    ctrl_tx: Sender<SerializerShutdown>,
}

impl<C: MqttClient> Serializer<C> {
    /// Construct the uplink Serializer with the necessary configuration details, a receiver handle to accept data payloads from,
    /// the handle to an MQTT client(This is constructed as such for testing purposes) and a handle to update serailizer metrics.
    pub fn new(
        config: Arc<Config>,
        collector_rx: Receiver<Box<dyn Package>>,
        client: C,
        metrics_tx: Sender<SerializerMetrics>,
    ) -> Result<Serializer<C>, Error> {
        let storage_handler = StorageHandler::new(config)?;
        let (ctrl_tx, ctrl_rx) = bounded(1);

        Ok(Serializer {
            collector_rx,
            client,
            storage_handler,
            metrics: Metrics::new("catchup"),
            stream_metrics: HashMap::new(),
            metrics_tx,
            pending_metrics: VecDeque::with_capacity(3),
            ctrl_tx,
            ctrl_rx,
        })
    }

    pub fn ctrl_tx(&self) -> CtrlTx {
        CtrlTx { inner: self.ctrl_tx.clone() }
    }

    /// Write all data received, from here-on, to disk only, shutdown serializer
    /// after handling all data payloads.
    fn shutdown(&mut self) -> Result<(), Error> {
        debug!("Forced into shutdown mode, writing all incoming data to persistence.");

        loop {
            // Collect remaining data packets and write to disk
            // NOTE: wait 2s to allow bridge to shutdown and flush leftover data.
            let deadline = Instant::now() + Duration::from_secs(2);
            let Ok(data) = self.collector_rx.recv_deadline(deadline) else {
                self.storage_handler.flush_all();
                return Ok(());
            };

            let stream = data.stream_config();
            let publish = construct_publish(data, &mut self.stream_metrics)?;
            self.storage_handler.store(stream, publish, &mut self.metrics);
        }
    }

    /// Write all data received, from here-on, to disk only.
    async fn crash(
        &mut self,
        publish: Publish,
        stream: Arc<StreamConfig>,
    ) -> Result<Status, Error> {
        // Write failed publish to disk first, metrics don't matter
        self.storage_handler.store(stream, publish, &mut self.metrics);

        loop {
            // Collect next data packet and write to disk
            let data = self.collector_rx.recv_async().await?;
            let stream = data.stream_config();
            let publish = construct_publish(data, &mut self.stream_metrics)?;
            self.storage_handler.store(stream, publish, &mut self.metrics);
        }
    }

    /// Write new data to disk until back pressure due to slow n/w is resolved
    // TODO: Handle errors. Don't return errors
    async fn slow(&mut self, publish: Publish, stream: Arc<StreamConfig>) -> Result<Status, Error> {
        let mut interval = interval(METRICS_INTERVAL);
        // Reactlabs setup processes logs generated by uplink
        info!("Switching to slow eventloop mode!!");
        self.metrics.set_mode("slow");

        // Note: self.client.publish() is executing code before await point
        // in publish method every time. Verify this behaviour later
        let publish = send_publish(self.client.clone(), publish);
        tokio::pin!(publish);

        let v: Result<Status, Error> = loop {
            select! {
                data = self.collector_rx.recv_async() => {
                    let data = data?;
                    let stream = data.stream_config();
                    let publish = construct_publish(data, &mut self.stream_metrics)?;
                    self.storage_handler.store(stream, publish, &mut self.metrics);
                }
                o = &mut publish => match o {
                    Ok(_) => break Ok(Status::EventLoopReady),
                    Err(MqttError::Send(Request::Publish(publish))) => {
                        break Ok(Status::EventLoopCrash(publish, stream));
                    }
                    Err(e) => unreachable!("Unexpected error: {e}"),
                },
                _ = interval.tick() => {
                    check_metrics(&mut self.metrics, &mut self.stream_metrics, &self.storage_handler);
                }
                // Transition into crash mode when uplink is shutting down
                Ok(SerializerShutdown) = self.ctrl_rx.recv_async() => {
                    break Ok(Status::Shutdown)
                }
            }
        };

        save_and_prepare_next_metrics(
            &mut self.pending_metrics,
            &mut self.metrics,
            &mut self.stream_metrics,
            &self.storage_handler,
        );
        let v = v?;
        Ok(v)
    }

    /// Write new collector data to disk while sending existing data on
    /// disk to mqtt eventloop. Collector rx is selected with blocking
    /// `publish` instead of `try_publish` to ensure that transient back
    /// pressure due to a lot of data on disk doesn't switch state to
    /// `Status::SlowEventLoop`
    async fn catchup(&mut self) -> Result<Status, Error> {
        // Reactlabs setup processes logs generated by uplink
        info!("Switching to catchup mode!!");
        let mut interval = interval(METRICS_INTERVAL);
        self.metrics.set_mode("catchup");

        let Some((mut last_publish_stream, publish)) = self.storage_handler.next(&mut self.metrics)
        else {
            return Ok(Status::Normal);
        };
        let mut last_publish_payload_size = publish.payload.len();
        let send = send_publish(self.client.clone(), publish);
        tokio::pin!(send);

        let v: Result<Status, Error> = loop {
            select! {
                data = self.collector_rx.recv_async() => {
                    let data = data?;
                    let stream = data.stream_config();
                    let publish = construct_publish(data, &mut self.stream_metrics)?;
                    self.storage_handler.store(stream, publish, &mut self.metrics);
                }
                o = &mut send => {
                    self.metrics.add_sent_size(last_publish_payload_size);
                    // Send failure implies eventloop crash. Switch state to
                    // indefinitely write to disk to not loose data
                    let client = match o {
                        Ok(c) => c,
                        Err(MqttError::Send(Request::Publish(publish))) => {
                            break Ok(Status::EventLoopCrash(publish, last_publish_stream))
                        }
                        Err(e) => unreachable!("Unexpected error: {e}"),
                    };

                    let Some((stream, publish)) = self.storage_handler.next(&mut self.metrics)
                        else {
                            break Ok(Status::Normal);
                        };

                    last_publish_payload_size = publish.payload.len();
                    last_publish_stream = stream;
                    send.set(send_publish(client, publish));
                }
                // On a regular interval, forwards metrics information to network
                _ = interval.tick() => {
                    let _ = check_and_flush_metrics(&mut self.pending_metrics, &mut self.metrics, &self.metrics_tx, &self.storage_handler);
                }
                // Transition into shutdown mode when uplink is shutting down
                Ok(SerializerShutdown) = self.ctrl_rx.recv_async() => {
                    break Ok(Status::Shutdown)
                }
            }
        };

        save_and_prepare_next_metrics(
            &mut self.pending_metrics,
            &mut self.metrics,
            &mut self.stream_metrics,
            &self.storage_handler,
        );

        v
    }

    /// Tries to serialize and directly write all incoming data packets
    /// to network, will transition to 'slow' mode if `try_publish` fails.
    /// Every few seconds pushes serializer metrics. Transitions to
    /// `shutdown` mode if commanded to do so by control signals.
    async fn normal(&mut self) -> Result<Status, Error> {
        let mut interval = interval(METRICS_INTERVAL);
        self.metrics.set_mode("normal");
        // Reactlabs setup processes logs generated by uplink
        info!("Switching to normal mode!!");

        loop {
            select! {
                data = self.collector_rx.recv_async() => {
                    let data = data?;
                    let stream = data.stream_config();
                    let publish = construct_publish(data, &mut self.stream_metrics)?;
                    let payload_size = publish.payload.len();
                    debug!("publishing on {} with size = {payload_size}", publish.topic);
                    match self.client.try_publish(&stream.topic, QoS::AtLeastOnce, false, publish.payload) {
                        Ok(_) => {
                            self.metrics.add_batch();
                            self.metrics.add_sent_size(payload_size);
                            continue;
                        }
                        Err(MqttError::TrySend(Request::Publish(publish))) => return Ok(Status::SlowEventloop(publish, stream)),
                        Err(e) => unreachable!("Unexpected error: {e}"),
                    }
                }
                // On a regular interval, forwards metrics information to network
                _ = interval.tick() => {
                    // Check in storage stats every tick. TODO: Make storage object always
                    // available. It can be inmemory storage
                    if let Err(e) = check_and_flush_metrics(&mut self.pending_metrics, &mut self.metrics, &self.metrics_tx, &self.storage_handler) {
                        debug!("Failed to flush serializer metrics (normal). Error = {e}");
                    }
                }
                // Transition into shutdown mode when uplink is shutting down
                Ok(SerializerShutdown) = self.ctrl_rx.recv_async() => {
                    return Ok(Status::Shutdown)
                }
            }
        }
    }

    /// Starts operation of the uplink serializer, which can transition between the modes mentioned earlier.
    pub async fn start(mut self) -> Result<(), Error> {
        let mut status = Status::EventLoopReady;

        loop {
            let next_status = match status {
                Status::Normal => self.normal().await?,
                Status::SlowEventloop(publish, stream) => self.slow(publish, stream).await?,
                Status::EventLoopReady => self.catchup().await?,
                Status::EventLoopCrash(publish, stream) => self.crash(publish, stream).await?,
                Status::Shutdown => break,
            };

            status = next_status;
        }

        self.shutdown()?;

        info!("Serializer has handled all pending packets, shutting down");

        Ok(())
    }
}

// Used to construct a future that resolves if request is sent to the MQTT handler or errors
async fn send_publish<C: MqttClient>(client: C, publish: Publish) -> Result<C, MqttError> {
    let payload = Bytes::copy_from_slice(&publish.payload[..]);
    let topic = publish.topic;
    debug!("publishing on {topic} with size = {}", payload.len());
    client.publish(topic, QoS::AtLeastOnce, false, payload).await?;
    Ok(client)
}

// Updates payload with compressed content
fn lz4_compress(payload: &mut Vec<u8>) -> Result<(), Error> {
    let mut compressor = FrameEncoder::new(vec![]);
    compressor.write_all(payload)?;
    *payload = compressor.finish()?;

    Ok(())
}

// Constructs a [Publish] packet given a [Package] element. Updates stream metrics as necessary.
fn construct_publish(
    data: Box<dyn Package>,
    stream_metrics: &mut HashMap<String, StreamMetrics>,
) -> Result<Publish, Error> {
    let stream_name = data.stream_name().as_ref().to_owned();
    let stream_config = data.stream_config();
    let point_count = data.len();
    let batch_latency = data.latency();
    trace!("Data received on stream: {stream_name}; message count = {point_count}; batching latency = {batch_latency}");

    let metrics = stream_metrics
        .entry(stream_name.to_owned())
        .or_insert_with(|| StreamMetrics::new(&stream_name));

    let serialization_start = Instant::now();
    let mut payload = data.serialize()?;
    let serialization_time = serialization_start.elapsed();
    metrics.add_serialization_time(serialization_time);

    let data_size = payload.len();
    let mut compressed_data_size = None;

    if let Compression::Lz4 = stream_config.compression {
        let compression_start = Instant::now();
        lz4_compress(&mut payload)?;
        let compression_time = compression_start.elapsed();
        metrics.add_compression_time(compression_time);

        compressed_data_size = Some(payload.len());
    }

    metrics.add_serialized_sizes(data_size, compressed_data_size);

    Ok(Publish::new(&stream_config.topic, QoS::AtLeastOnce, payload))
}

// Updates serializer metrics and logs it, but doesn't push to network
fn check_metrics(
    metrics: &mut Metrics,
    stream_metrics: &mut HashMap<String, StreamMetrics>,
    storage_handler: &StorageHandler,
) {
    use pretty_bytes::converter::convert;

    storage_handler.update_metrics(metrics);
    info!(
        "{:>17}: batches = {:<3} errors = {} lost = {} disk_files = {:<3} disk_utilized = {} write_memory = {} read_memory = {}",
        metrics.mode,
        metrics.batches,
        metrics.errors,
        metrics.lost_segments,
        metrics.disk_files,
        convert(metrics.disk_utilized as f64),
        convert(metrics.write_memory as f64),
        convert(metrics.read_memory as f64),
    );

    for metrics in stream_metrics.values_mut() {
        metrics.prepare_snapshot();
        info!(
            "{:>17}: serialized_data_size = {} compressed_data_size = {} avg_serialization_time = {}us avg_compression_time = {}us",
            metrics.stream,
            convert(metrics.serialized_data_size as f64),
            convert(metrics.compressed_data_size as f64),
            metrics.avg_serialization_time.as_micros(),
            metrics.avg_compression_time.as_micros()
        );
    }
}

// Updates serializer metrics and adds it into a queue to push later
fn save_and_prepare_next_metrics(
    pending: &mut VecDeque<SerializerMetrics>,
    metrics: &mut Metrics,
    stream_metrics: &mut HashMap<String, StreamMetrics>,
    storage_handler: &StorageHandler,
) {
    storage_handler.update_metrics(metrics);
    let m = Box::new(metrics.clone());
    pending.push_back(SerializerMetrics::Main(m));
    metrics.prepare_next();

    for metrics in stream_metrics.values_mut() {
        metrics.prepare_snapshot();
        let m = Box::new(metrics.clone());
        pending.push_back(SerializerMetrics::Stream(m));
        metrics.prepare_next();
    }
}

// Updates serializer metrics and pushes it directly to network
fn check_and_flush_metrics(
    pending: &mut VecDeque<SerializerMetrics>,
    metrics: &mut Metrics,
    metrics_tx: &Sender<SerializerMetrics>,
    storage_handler: &StorageHandler,
) -> Result<(), TrySendError<SerializerMetrics>> {
    use pretty_bytes::converter::convert;

    storage_handler.update_metrics(metrics);
    // Send pending metrics. This signifies state change
    while let Some(metrics) = pending.front() {
        match metrics {
            SerializerMetrics::Main(metrics) => {
                // Always send pending metrics. They represent state changes
                info!(
                    "{:>17}: batches = {:<3} errors = {} lost = {} disk_files = {:<3} disk_utilized = {} write_memory = {} read_memory = {}",
                    metrics.mode,
                    metrics.batches,
                    metrics.errors,
                    metrics.lost_segments,
                    metrics.disk_files,
                    convert(metrics.disk_utilized as f64),
                    convert(metrics.write_memory as f64),
                    convert(metrics.read_memory as f64),
                );
                metrics_tx.try_send(SerializerMetrics::Main(metrics.clone()))?;
                pending.pop_front();
            }
            SerializerMetrics::Stream(metrics) => {
                // Always send pending metrics. They represent state changes
                info!(
                    "{:>17}: serialized_data_size = {} compressed_data_size = {} avg_serialization_time = {}us avg_compression_time = {}us",
                    metrics.stream,
                    convert(metrics.serialized_data_size as f64),
                    convert(metrics.compressed_data_size as f64),
                    metrics.avg_serialization_time.as_micros(),
                    metrics.avg_compression_time.as_micros()
                );
                metrics_tx.try_send(SerializerMetrics::Stream(metrics.clone()))?;
                pending.pop_front();
            }
        }
    }

    if metrics.batches() > 0 {
        info!(
            "{:>17}: batches = {:<3} errors = {} lost = {} disk_files = {:<3} disk_utilized = {} write_memory = {} read_memory = {}",
            metrics.mode,
            metrics.batches,
            metrics.errors,
            metrics.lost_segments,
            metrics.disk_files,
            convert(metrics.disk_utilized as f64),
            convert(metrics.write_memory as f64),
            convert(metrics.read_memory as f64),
        );

        metrics_tx.try_send(SerializerMetrics::Main(Box::new(metrics.clone())))?;
        metrics.prepare_next();
    }

    Ok(())
}

/// Command to remotely trigger `Serializer` shutdown
pub(crate) struct SerializerShutdown;

/// Handle to send control messages to `Serializer`
#[derive(Debug, Clone)]
pub struct CtrlTx {
    pub(crate) inner: Sender<SerializerShutdown>,
}

impl CtrlTx {
    /// Triggers shutdown of `Serializer`
    pub async fn trigger_shutdown(&self) {
        self.inner.send_async(SerializerShutdown).await.unwrap()
    }
}

// TODO(RT): Test cases
// - Restart with no internet but files on disk

#[cfg(test)]
pub mod tests {
    use serde_json::Value;
    use tokio::{spawn, time::sleep};

    use crate::{
        config::MqttConfig,
        mock::{MockClient, MockCollector},
    };

    use super::*;

    fn read_from_storage(storage: &mut Storage, max_packet_size: usize) -> Publish {
        if let Err(storage::Error::Done) = storage.reload_on_eof() {
            panic!("No publishes found in storage");
        }

        match Packet::read(storage.inner.reader(), max_packet_size) {
            Ok(Packet::Publish(publish)) => return publish,
            v => {
                panic!("Failed to read publish from storage. read: {:?}", v);
            }
        }
    }

    pub fn default_config() -> Config {
        Config {
            streams: HashMap::new(),
            mqtt: MqttConfig { max_packet_size: 1024 * 1024, ..Default::default() },
            ..Default::default()
        }
    }

    pub fn defaults(
        config: Arc<Config>,
    ) -> (Serializer<MockClient>, Sender<Box<dyn Package>>, Receiver<Request>) {
        let (data_tx, data_rx) = bounded(1);
        let (net_tx, net_rx) = bounded(1);
        let (metrics_tx, _metrics_rx) = bounded(1);
        let client = MockClient { net_tx };

        (Serializer::new(config, data_rx, client, metrics_tx).unwrap(), data_tx, net_rx)
    }

    #[tokio::test]
    // Force runs serializer in normal mode, without persistence
    async fn normal_to_slow() {
        let config = default_config();
        let (mut serializer, data_tx, net_rx) = defaults(Arc::new(config));

        // Slow Network, takes packets only once in 10s
        spawn(async move {
            loop {
                sleep(Duration::from_secs(10)).await;
                net_rx.recv_async().await.unwrap();
            }
        });

        let (stream_name, stream_config) = (
            "hello",
            StreamConfig { topic: "hello/world".to_string(), batch_size: 1, ..Default::default() },
        );
        let mut collector = MockCollector::new(stream_name, stream_config, data_tx);
        spawn(async move {
            for i in 1..3 {
                collector.send(i).await.unwrap();
            }
        });

        match serializer.normal().await.unwrap() {
            Status::SlowEventloop(Publish { qos: QoS::AtLeastOnce, topic, payload, .. }, _) => {
                assert_eq!(topic, "hello/world");
                let recvd: Value = serde_json::from_slice(&payload).unwrap();
                let obj = &recvd.as_array().unwrap()[0];
                assert_eq!(obj.get("msg"), Some(&Value::from("Hello, World!")));
            }
            s => panic!("Unexpected status: {:?}", s),
        }
    }

    #[test]
    // Force write publish to storage and verify by reading back
    fn read_write_storage() {
        let config = Arc::new(default_config());

        let mut storage = Storage::new("hello/world", 1024, false);
        let mut publish = Publish::new(
            "hello/world",
            QoS::AtLeastOnce,
            "[{\"sequence\":2,\"timestamp\":0,\"msg\":\"Hello, World!\"}]".as_bytes(),
        );
        storage.write(publish.clone()).unwrap();

        let stored_publish = read_from_storage(&mut storage, config.mqtt.max_packet_size);

        // Ensure publish.pkid is 1, as written to disk
        publish.pkid = 1;
        assert_eq!(publish, stored_publish);
    }

    #[tokio::test]
    // Force runs serializer in disk mode, with network returning
    async fn disk_to_catchup() {
        let config = Arc::new(default_config());

        let (mut serializer, data_tx, net_rx) = defaults(config);

        // Slow Network, takes packets only once in 10s
        spawn(async move {
            loop {
                sleep(Duration::from_secs(5)).await;
                net_rx.recv_async().await.unwrap();
            }
        });

        let (stream_name, stream_config) = (
            "hello",
            StreamConfig { topic: "hello/world".to_string(), batch_size: 1, ..Default::default() },
        );
        let mut collector = MockCollector::new(stream_name, stream_config, data_tx);
        // Faster collector, send data every 5s
        spawn(async move {
            for i in 1..10 {
                collector.send(i).await.unwrap();
                sleep(Duration::from_secs(3)).await;
            }
        });

        let publish = Publish::new(
            "hello/world",
            QoS::AtLeastOnce,
            "[{{\"sequence\":1,\"timestamp\":0,\"msg\":\"Hello, World!\"}}]".as_bytes(),
        );
        let status = serializer.slow(publish, Arc::new(Default::default())).await.unwrap();

        assert_eq!(status, Status::EventLoopReady);
    }

    #[tokio::test]
    // Force runs serializer in disk mode, with crashed network
    async fn disk_to_crash() {
        let config = Arc::new(default_config());
        let (mut serializer, data_tx, _) = defaults(config);

        let (stream_name, stream_config) = (
            "hello",
            StreamConfig { topic: "hello/world".to_string(), batch_size: 1, ..Default::default() },
        );
        let mut collector = MockCollector::new(stream_name, stream_config, data_tx);
        // Faster collector, send data every 5s
        spawn(async move {
            for i in 1..10 {
                collector.send(i).await.unwrap();
                sleep(Duration::from_secs(3)).await;
            }
        });

        let publish = Publish::new(
            "hello/world",
            QoS::AtLeastOnce,
            "[{\"sequence\":1,\"timestamp\":0,\"msg\":\"Hello, World!\"}]".as_bytes(),
        );

        match serializer
            .slow(
                publish,
                Arc::new(StreamConfig { topic: "hello/world".to_string(), ..Default::default() }),
            )
            .await
            .unwrap()
        {
            Status::EventLoopCrash(Publish { qos: QoS::AtLeastOnce, topic, payload, .. }, _) => {
                assert_eq!(topic, "hello/world");
                let recvd = std::str::from_utf8(&payload).unwrap();
                assert_eq!(recvd, "[{\"sequence\":1,\"timestamp\":0,\"msg\":\"Hello, World!\"}]");
            }
            s => panic!("Unexpected status: {:?}", s),
        }
    }

    #[tokio::test]
    // Force runs serializer in catchup mode, with empty persistence
    async fn catchup_to_normal_empty_persistence() {
        let config = Arc::new(default_config());

        let (mut serializer, _, _) = defaults(config);

        let status = serializer.catchup().await.unwrap();
        assert_eq!(status, Status::Normal);
    }

    #[tokio::test]
    // Force runs serializer in catchup mode, with data already in persistence
    async fn catchup_to_normal_with_persistence() {
        let config = Arc::new(default_config());

        let (mut serializer, data_tx, net_rx) = defaults(config);

        let storage = serializer
            .storage_handler
            .map
            .entry(Arc::new(Default::default()))
            .or_insert(Storage::new("hello/world", 1024, false));

        let (stream_name, stream_config) = (
            "hello",
            StreamConfig { topic: "hello/world".to_string(), batch_size: 1, ..Default::default() },
        );
        let mut collector = MockCollector::new(stream_name, stream_config, data_tx);
        // Run a collector practically once
        spawn(async move {
            for i in 2..6 {
                collector.send(i).await.unwrap();
                sleep(Duration::from_secs(100)).await;
            }
        });

        // Decent network that lets collector push data once into storage
        spawn(async move {
            sleep(Duration::from_secs(5)).await;
            for i in 1..6 {
                match net_rx.recv_async().await.unwrap() {
                    Request::Publish(Publish { payload, .. }) => {
                        let recvd = String::from_utf8(payload.to_vec()).unwrap();
                        let expected = format!(
                            "[{{\"sequence\":{i},\"timestamp\":0,\"msg\":\"Hello, World!\"}}]",
                        );
                        assert_eq!(recvd, expected)
                    }
                    r => unreachable!("Unexpected request: {:?}", r),
                }
            }
        });

        // Force write a publish into storage
        let publish = Publish::new(
            "hello/world",
            QoS::AtLeastOnce,
            "[{\"sequence\":1,\"timestamp\":0,\"msg\":\"Hello, World!\"}]".as_bytes(),
        );
        storage.write(publish.clone()).unwrap();

        let status = serializer.catchup().await.unwrap();
        assert_eq!(status, Status::Normal);
    }

    #[tokio::test]
    // Force runs serializer in catchup mode, with persistence and crashed network
    async fn catchup_to_crash_with_persistence() {
        let config = Arc::new(default_config());

        let (mut serializer, data_tx, _) = defaults(config);

        let storage = serializer
            .storage_handler
            .map
            .entry(Arc::new(StreamConfig {
                topic: "hello/world".to_string(),
                ..Default::default()
            }))
            .or_insert(Storage::new("hello/world", 1024, false));

        let (stream_name, stream_config) = (
            "hello",
            StreamConfig { topic: "hello/world".to_string(), batch_size: 1, ..Default::default() },
        );
        let mut collector = MockCollector::new(stream_name, stream_config, data_tx);
        // Run a collector
        spawn(async move {
            for i in 2..6 {
                collector.send(i).await.unwrap();
                sleep(Duration::from_secs(10)).await;
            }
        });

        // Force write a publish into storage
        let publish = Publish::new(
            "hello/world",
            QoS::AtLeastOnce,
            "[{\"sequence\":1,\"timestamp\":0,\"msg\":\"Hello, World!\"}]".as_bytes(),
        );
        storage.write(publish.clone()).unwrap();

        match serializer.catchup().await.unwrap() {
            Status::EventLoopCrash(Publish { topic, payload, .. }, _) => {
                assert_eq!(topic, "hello/world");
                let recvd = std::str::from_utf8(&payload).unwrap();
                assert_eq!(recvd, "[{\"sequence\":1,\"timestamp\":0,\"msg\":\"Hello, World!\"}]");
            }
            s => unreachable!("Unexpected status: {:?}", s),
        }
    }

    #[tokio::test]
    // Ensures that the data of streams are removed on the basis of preference
    async fn preferential_send_on_network() {
        let mut config = default_config();
        config.stream_metrics.timeout = Duration::from_secs(1000);
        config.streams.extend([
            (
                "one".to_owned(),
                StreamConfig { topic: "topic/one".to_string(), priority: 1, ..Default::default() },
            ),
            (
                "two".to_owned(),
                StreamConfig { topic: "topic/two".to_string(), priority: 2, ..Default::default() },
            ),
            (
                "top".to_owned(),
                StreamConfig {
                    topic: "topic/top".to_string(),
                    priority: u8::MAX,
                    ..Default::default()
                },
            ),
        ]);
        let config = Arc::new(config);

        let (mut serializer, _data_tx, req_rx) = defaults(config.clone());

        let publish = |topic: String, i: u32| Publish {
            dup: false,
            qos: QoS::AtMostOnce,
            retain: false,
            topic,
            pkid: 0,
            payload: Bytes::from(i.to_string()),
        };

        let one = serializer
            .storage_handler
            .map
            .entry(Arc::new(StreamConfig {
                topic: "topic/one".to_string(),
                priority: 1,
                ..Default::default()
            }))
            .or_insert_with(|| unreachable!());
        one.write(publish("topic/one".to_string(), 1)).unwrap();
        one.write(publish("topic/one".to_string(), 10)).unwrap();

        let top = serializer
            .storage_handler
            .map
            .entry(Arc::new(StreamConfig {
                topic: "topic/top".to_string(),
                priority: u8::MAX,
                ..Default::default()
            }))
            .or_insert_with(|| unreachable!());
        top.write(publish("topic/top".to_string(), 100)).unwrap();
        top.write(publish("topic/top".to_string(), 1000)).unwrap();

        let two = serializer
            .storage_handler
            .map
            .entry(Arc::new(StreamConfig {
                topic: "topic/two".to_string(),
                priority: 2,
                ..Default::default()
            }))
            .or_insert_with(|| unreachable!());
        two.write(publish("topic/two".to_string(), 3)).unwrap();

        let default = serializer
            .storage_handler
            .map
            .entry(Arc::new(StreamConfig {
                topic: "topic/default".to_string(),
                priority: 0,
                ..Default::default()
            }))
            .or_insert(Storage::new("topic/default", 1024, false));
        default.write(publish("topic/default".to_string(), 0)).unwrap();
        default.write(publish("topic/default".to_string(), 2)).unwrap();

        // run serializer in the background
        spawn(async { serializer.start().await.unwrap() });

        let Request::Publish(Publish { topic, payload, .. }) = req_rx.recv_async().await.unwrap()
        else {
            unreachable!()
        };
        assert_eq!(topic, "topic/top");
        assert_eq!(payload, "100");

        let Request::Publish(Publish { topic, payload, .. }) = req_rx.recv_async().await.unwrap()
        else {
            unreachable!()
        };
        assert_eq!(topic, "topic/top");
        assert_eq!(payload, "1000");

        let Request::Publish(Publish { topic, payload, .. }) = req_rx.recv_async().await.unwrap()
        else {
            unreachable!()
        };
        assert_eq!(topic, "topic/two");
        assert_eq!(payload, "3");

        let Request::Publish(Publish { topic, payload, .. }) = req_rx.recv_async().await.unwrap()
        else {
            unreachable!()
        };
        assert_eq!(topic, "topic/one");
        assert_eq!(payload, "1");

        let Request::Publish(Publish { topic, payload, .. }) = req_rx.recv_async().await.unwrap()
        else {
            unreachable!()
        };
        assert_eq!(topic, "topic/one");
        assert_eq!(payload, "10");

        let Request::Publish(Publish { topic, payload, .. }) = req_rx.recv_async().await.unwrap()
        else {
            unreachable!()
        };
        assert_eq!(topic, "topic/default");
        assert_eq!(payload, "0");

        let Request::Publish(Publish { topic, payload, .. }) = req_rx.recv_async().await.unwrap()
        else {
            unreachable!()
        };
        assert_eq!(topic, "topic/default");
        assert_eq!(payload, "2");
    }
}<|MERGE_RESOLUTION|>--- conflicted
+++ resolved
@@ -174,15 +174,7 @@
     }
 
     // Ensures read-buffer is ready to be read from, exchanges buffers if required, returns true if empty.
-<<<<<<< HEAD
-    pub fn reload_on_eof(&mut self) -> Result<bool, storage::Error> {
-        if self.live_data_first && self.latest_data.is_some() {
-            return Ok(false);
-        }
-
-=======
     pub fn reload_on_eof(&mut self) -> Result<(), storage::Error> {
->>>>>>> e657210b
         self.inner.reload_on_eof()
     }
 
