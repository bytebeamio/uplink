--- conflicted
+++ resolved
@@ -200,24 +200,7 @@
     }
 
     // Ensures all data is written into persistence, when configured.
-<<<<<<< HEAD
     pub fn flush(&mut self) {
-        match self.inner.save_read_buffer() {
-            Ok(()) => trace!("Force flushed read buffer onto disk; stream = {}", self.inner.name),
-            Err(storage::Error::NoWrites) => {}
-            Err(e) => {
-                error!("Error = {e}; storage = {}", self.inner.name)
-            }
-        }
-        match self.inner.flush() {
-            Ok(_) => trace!("Force flushed write buffer onto disk; stream = {}", self.inner.name),
-            Err(storage::Error::NoWrites) => {}
-            Err(e) => {
-                error!("Error = {e}; storage = {}", self.inner.name)
-            }
-        }
-=======
-    pub fn flush(&mut self) -> Result<Option<u64>, storage::Error> {
         // Write live cache to disk when flushing
         if let Some(mut publish) = self.latest_data.take() {
             publish.pkid = 1;
@@ -227,8 +210,23 @@
             }
         }
 
-        self.inner.flush()
->>>>>>> ae325b59
+        // Save contents of read buffer to disk if required
+        match self.inner.save_read_buffer() {
+            Ok(()) => trace!("Force flushed read buffer onto disk; stream = {}", self.inner.name),
+            Err(storage::Error::NoWrites) => {}
+            Err(e) => {
+                error!("Error = {e}; storage = {}", self.inner.name)
+            }
+        }
+
+        // Flush contents of write buffer to disk if required
+        match self.inner.flush() {
+            Ok(_) => trace!("Force flushed write buffer onto disk; stream = {}", self.inner.name),
+            Err(storage::Error::NoWrites) => {}
+            Err(e) => {
+                error!("Error = {e}; storage = {}", self.inner.name)
+            }
+        }
     }
 }
 
