--- conflicted
+++ resolved
@@ -27,16 +27,15 @@
     3
 }
 
-<<<<<<< HEAD
+pub fn clock() -> u128 {
+    SystemTime::now().duration_since(UNIX_EPOCH).unwrap().as_millis()
+}
+
 #[derive(Debug, Clone, Copy, Deserialize, Serialize, Default)]
 pub enum Compression {
     #[default]
     Disabled,
     Lz4,
-=======
-pub fn clock() -> u128 {
-    SystemTime::now().duration_since(UNIX_EPOCH).unwrap().as_millis()
->>>>>>> 0e86050f
 }
 
 #[derive(Debug, Clone, Deserialize, Serialize, Default)]
