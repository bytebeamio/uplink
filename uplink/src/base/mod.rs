use std::{collections::HashMap, fmt::Debug};

use serde::{Deserialize, Serialize};

pub mod actions;
pub mod bridge;
pub mod monitor;
pub mod mqtt;
pub mod serializer;

pub const DEFAULT_TIMEOUT: u64 = 60;

#[inline]
fn default_timeout() -> u64 {
    DEFAULT_TIMEOUT
}

fn default_file_size() -> usize {
    104857600 // 100MB
}

fn default_file_count() -> usize {
    3
}

#[derive(Debug, Clone, Deserialize, Serialize, Default)]
pub struct StreamConfig {
    pub topic: String,
    pub buf_size: usize,
    #[serde(default = "default_timeout")]
    /// Duration(in seconds) that bridge collector waits from
    /// receiving first element, before the stream gets flushed.
    pub flush_period: u64,
}

#[derive(Debug, Clone, Deserialize)]
pub struct Persistence {
    pub path: String,
    #[serde(default = "default_file_size")]
    pub max_file_size: usize,
    #[serde(default = "default_file_count")]
    pub max_file_count: usize,
}

#[derive(Debug, Clone, Deserialize)]
pub struct Authentication {
    pub ca_certificate: String,
    pub device_certificate: String,
    pub device_private_key: String,
}

#[derive(Debug, Clone, Deserialize, Default)]
pub struct Stats {
    pub enabled: bool,
    pub process_names: Vec<String>,
    pub update_period: u64,
    pub stream_size: Option<usize>,
}

#[derive(Debug, Clone, Deserialize, Default)]
pub struct SimulatorConfig {
    /// number of devices to be simulated
    pub num_devices: u32,
    /// path to directory containing files with gps paths to be used in simulation
    pub gps_paths: String,
    /// actions that are to be routed to simulator
    pub actions: Vec<String>,
    #[serde(skip)]
    pub actions_subscriptions: Vec<String>,
}

#[derive(Debug, Clone, Deserialize, Default)]
pub struct JournalctlConfig {
    pub tags: Vec<String>,
    pub priority: u8,
    pub stream_size: Option<usize>,
}

#[derive(Debug, Clone, Deserialize, Default)]
pub struct DownloaderConfig {
    pub actions: Vec<String>,
    pub path: String,
}

#[derive(Debug, Clone, Deserialize, Serialize, Default)]
pub struct StreamMetricsConfig {
    pub enabled: bool,
    pub topic: String,
    pub blacklist: Vec<String>,
    pub timeout: u64,
}

#[derive(Debug, Clone, Deserialize, Serialize, Default)]
pub struct SerializerMetricsConfig {
    pub enabled: bool,
    pub topic: String,
    pub timeout: u64,
}

#[derive(Debug, Clone, Deserialize, Serialize, Default)]
pub struct MqttMetricsConfig {
    pub enabled: bool,
    pub topic: String,
}

#[derive(Debug, Clone, Deserialize, Serialize, Default)]
pub struct AppConfig {
    pub port: u16,
    pub actions: Vec<String>,
}

#[derive(Debug, Clone, Deserialize, Default)]
<<<<<<< HEAD
pub struct TracingConfig {
    pub enabled: bool,
    pub port: u16,
=======
pub struct MqttConfig {
    pub max_packet_size: usize,
    pub max_inflight: u16,
    pub keep_alive: u64,
>>>>>>> 3ea1e136
}

#[derive(Debug, Clone, Deserialize, Default)]
pub struct Config {
    pub project_id: String,
    pub device_id: String,
    pub broker: String,
    pub port: u16,
    pub apis: TracingConfig,
    pub authentication: Option<Authentication>,
    pub tcpapps: HashMap<String, AppConfig>,
    pub mqtt: MqttConfig,
    pub processes: Vec<String>,
    #[serde(skip)]
    pub actions_subscription: String,
    pub persistence: Option<Persistence>,
    pub streams: HashMap<String, StreamConfig>,
    pub action_status: StreamConfig,
    pub stream_metrics: StreamMetricsConfig,
    pub serializer_metrics: SerializerMetricsConfig,
    pub mqtt_metrics: MqttMetricsConfig,
    pub downloader: DownloaderConfig,
    pub stats: Stats,
    pub simulator: Option<SimulatorConfig>,
    pub action_redirections: HashMap<String, String>,
    #[serde(default)]
    pub ignore_actions_if_no_clients: bool,
    #[cfg(target_os = "linux")]
    pub journalctl: Option<JournalctlConfig>,
    #[cfg(target_os = "android")]
    pub run_logcat: bool,
}<|MERGE_RESOLUTION|>--- conflicted
+++ resolved
@@ -110,16 +110,16 @@
 }
 
 #[derive(Debug, Clone, Deserialize, Default)]
-<<<<<<< HEAD
 pub struct TracingConfig {
     pub enabled: bool,
     pub port: u16,
-=======
+}
+
+#[derive(Debug, Clone, Deserialize, Default)]
 pub struct MqttConfig {
     pub max_packet_size: usize,
     pub max_inflight: u16,
     pub keep_alive: u64,
->>>>>>> 3ea1e136
 }
 
 #[derive(Debug, Clone, Deserialize, Default)]
