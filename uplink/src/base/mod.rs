--- conflicted
+++ resolved
@@ -52,13 +52,10 @@
     /// Duration(in seconds) that bridge collector waits from
     /// receiving first element, before the stream gets flushed.
     pub flush_period: u64,
-<<<<<<< HEAD
     #[serde(default = "default_as_true")]
     pub persistance: bool,
-=======
     #[serde(default)]
     pub compression: Compression,
->>>>>>> 5e350f72
 }
 
 #[derive(Debug, Clone, Deserialize)]
