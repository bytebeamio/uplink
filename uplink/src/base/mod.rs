--- conflicted
+++ resolved
@@ -15,11 +15,8 @@
 
 use self::bridge::stream::MAX_BUFFER_SIZE;
 use self::bridge::{ActionsLaneCtrlTx, DataLaneCtrlTx};
-<<<<<<< HEAD
 use self::mqtt::CtrlTx as MqttCtrlTx;
-=======
 use self::serializer::CtrlTx as SerializerCtrlTx;
->>>>>>> 2d1a69d8
 
 pub mod actions;
 pub mod bridge;
@@ -294,11 +291,8 @@
 pub struct CtrlTx {
     pub actions_lane: ActionsLaneCtrlTx,
     pub data_lane: DataLaneCtrlTx,
-<<<<<<< HEAD
     pub mqtt: MqttCtrlTx,
-=======
     pub serializer: SerializerCtrlTx,
->>>>>>> 2d1a69d8
 }
 
 impl CtrlTx {
@@ -306,11 +300,8 @@
         join!(
             self.actions_lane.trigger_shutdown(),
             self.data_lane.trigger_shutdown(),
-<<<<<<< HEAD
             self.mqtt.trigger_shutdown(),
-=======
             self.serializer.trigger_shutdown()
->>>>>>> 2d1a69d8
         );
     }
 }