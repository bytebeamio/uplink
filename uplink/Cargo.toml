[package]
name = "uplink"
version = "1.5.0"
authors = ["tekjar <raviteja@bytebeam.io>"]
edition = "2021"

[dependencies]
structopt = "0.3"
config = { version = "0.13.2", default-features = false, features = ["toml", "json"] }
log = "0.4"
simplelog = "0.12.0"
time = "*"
disk = { path = "../disk" }
tokio = { version = "1", features = ["full"] }
tokio-util = { version = "0.7", features = ["codec", "time"] }
tokio-stream = "0.1"
tokio-compat-02 = "0.2.0"
flume = "0.10"
rumqttc = "0.18"
bytes = "1"
serde = { version = "1", features = ["derive"] }
thiserror = "1"
anyhow = "1"
serde_json = "1.0"
rand = "0.8"
tunshell-client = { git = "https://github.com/bytebeamio/tunshell.git", branch = "android_patch" }
reqwest = { version = "0.11", default-features = false, features = ["stream", "rustls-tls"] }
futures-util = "0.3"
async-trait = "0.1"
sysinfo = "0.26"
lazy_static = "1.4.0"
regex = "1.6.0"
chrono = "0.4.19"
<<<<<<< HEAD
stdio-override = "0.1.3"
glob = "0.3"
=======
>>>>>>> defe7759

[build-dependencies]
vergen = { version = "7", features = ["git", "build", "time"] }
<|MERGE_RESOLUTION|>--- conflicted
+++ resolved
@@ -31,11 +31,7 @@
 lazy_static = "1.4.0"
 regex = "1.6.0"
 chrono = "0.4.19"
-<<<<<<< HEAD
-stdio-override = "0.1.3"
 glob = "0.3"
-=======
->>>>>>> defe7759
 
 [build-dependencies]
 vergen = { version = "7", features = ["git", "build", "time"] }
