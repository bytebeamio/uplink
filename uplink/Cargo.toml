--- conflicted
+++ resolved
@@ -41,13 +41,10 @@
 fake = { version = "2.5.0", features = ["derive"] }
 rand = "0.8"
 # downloader
+fs2 = "0.4"
 futures-util = "0.3"
+human_bytes = "0.4"
 reqwest = { version = "0.11", default-features = false, features = ["stream", "rustls-tls"] }
-<<<<<<< HEAD
-fs2 = "0.4"
-=======
-human_bytes = "0.4"
->>>>>>> ab16406e
 # systemstats
 sysinfo = "0.26"
 # logcat
@@ -56,7 +53,6 @@
 tar = "0.4"
 # device_shadow
 surge-ping = "0.8"
-human_bytes = "0.4"
 
 [target.'cfg(target_os = "android")'.dependencies]
 time = "0.3"
