--- conflicted
+++ resolved
@@ -77,14 +77,11 @@
 #   unconfigured, stream will be created dynamically.
 # - flush-period(optional): Duration in seconds after a data point enters the stream
 #   and WILL be flushed by collector. Defaults to 60s in case not configured.
-<<<<<<< HEAD
 # - persistance(optional): a boolean value that is used to configure if a stream
 #   should be persisted to disk in case of network outage. Defaults to true.
-=======
 # - compression(optional): an enum values to determine what compression the serializer
 #   should perform on the data transiting through the stream. Currently supported
 #   compression schemes are Lz4 and Disabled. Defaults to Disabled.
->>>>>>> 5e350f72
 #
 # In the following config for the device_shadow stream we set buf_size to 1 and mark
 # it as non-persistent. streams are internally constructed as a map of Name -> Config
