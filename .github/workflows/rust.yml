name: Rust

on:
  push:
    branches: [ main, next ]
  pull_request:
    branches: [ main, next ]

jobs:
  clippy:
    name: Clippy on linux x86
    runs-on: ubuntu-latest
    steps:
      - uses: actions/checkout@v2
      - name: Clippy
        run: cargo clippy --verbose
        env:
          RUSTFLAGS: "-D warnings"
<<<<<<< HEAD
    - name: Run tests
      run: cargo test --verbose
=======
      - name: Run tests
        run: cargo test --verbose

  clippy-android:
    name: Clippy on android aarch64
    runs-on: ubuntu-latest
    steps:
      - uses: actions/checkout@v3
      - run: sudo apt install unzip
      - run: cargo install cargo-ndk@2.11.0
      - name: Setup Android NDK
        id: ndk
        uses: nttld/setup-ndk@v1.2.0
        with:
          ndk-version: r25b
      - run: rustup target add aarch64-linux-android
      - run: cargo ndk --target aarch64-linux-android --platform 23 clippy
        env:
          RUST_FLAGS: "-D warnings"
          ANDROID_NDK_HOME: ${{ steps.ndk.outputs.ndk-path }}
          ANDROID_NDK_ROOT: ${{ steps.ndk.outputs.ndk-path }}
>>>>>>> f25eaa33
<|MERGE_RESOLUTION|>--- conflicted
+++ resolved
@@ -16,12 +16,9 @@
         run: cargo clippy --verbose
         env:
           RUSTFLAGS: "-D warnings"
-<<<<<<< HEAD
-    - name: Run tests
-      run: cargo test --verbose
-=======
       - name: Run tests
         run: cargo test --verbose
+
 
   clippy-android:
     name: Clippy on android aarch64
@@ -40,5 +37,4 @@
         env:
           RUST_FLAGS: "-D warnings"
           ANDROID_NDK_HOME: ${{ steps.ndk.outputs.ndk-path }}
-          ANDROID_NDK_ROOT: ${{ steps.ndk.outputs.ndk-path }}
->>>>>>> f25eaa33
+          ANDROID_NDK_ROOT: ${{ steps.ndk.outputs.ndk-path }}